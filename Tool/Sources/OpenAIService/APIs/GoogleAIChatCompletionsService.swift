import AIModel
import Foundation
import GoogleGenerativeAI
import Preferences

actor GoogleAIChatCompletionsService: ChatCompletionsAPI, ChatCompletionsStreamAPI {
    let apiKey: String
    let model: ChatModel
    var requestBody: ChatCompletionsRequestBody
    let prompt: ChatGPTPrompt
    let baseURL: String

    init(
        apiKey: String,
        model: ChatModel,
        requestBody: ChatCompletionsRequestBody,
        prompt: ChatGPTPrompt,
        baseURL: String
    ) {
        self.apiKey = apiKey
        self.model = model
        self.requestBody = requestBody
        self.prompt = prompt
        self.baseURL = baseURL
    }

    func callAsFunction() async throws -> ChatCompletionResponseBody {
        let aiModel = GenerativeModel(
            name: model.info.modelName,
            apiKey: apiKey,
            generationConfig: .init(GenerationConfig(
                temperature: requestBody.temperature.map(Float.init)
            )),
            baseURL: baseURL,
            requestOptions: model.info.googleGenerativeAIInfo.apiVersion.isEmpty
                ? .init()
                : .init(apiVersion: model.info.googleGenerativeAIInfo.apiVersion)
        )
        let history = prompt.googleAICompatible.history.map { message in
            ModelContent(message)
        }

        do {
            let response = try await aiModel.generateContent(history)
            return response.formalized()
        } catch let error as GenerateContentError {
            struct ErrorWrapper: Error, LocalizedError {
                let error: Error
                var errorDescription: String? {
                    var s = ""
                    dump(error, to: &s)
                    return "Internal Error: \(s)"
                }
            }

            switch error {
            case let .internalError(underlying):
                throw ErrorWrapper(error: underlying)
            case .promptBlocked:
                throw error
            case .responseStoppedEarly:
                throw error
<<<<<<< HEAD
=======
            case .promptImageContentError:
                throw error
>>>>>>> b882211a
            case .invalidAPIKey:
                throw error
            case .unsupportedUserLocation:
                throw error
            }
        } catch {
            throw error
        }
    }

    func callAsFunction() async throws
        -> AsyncThrowingStream<ChatCompletionsStreamDataChunk, Error>
    {
        let aiModel = GenerativeModel(
            name: model.info.modelName,
            apiKey: apiKey,
            generationConfig: .init(GenerationConfig(
                temperature: requestBody.temperature.map(Float.init)
            )),
            baseURL: baseURL,
            requestOptions: model.info.googleGenerativeAIInfo.apiVersion.isEmpty
                ? .init()
                : .init(apiVersion: model.info.googleGenerativeAIInfo.apiVersion)
        )
        let history = prompt.googleAICompatible.history.map { message in
            ModelContent(message)
        }

        let stream = AsyncThrowingStream<ChatCompletionsStreamDataChunk, Error> { continuation in
            let stream = aiModel.generateContentStream(history)
            let task = Task {
                do {
                    for try await response in stream {
                        if Task.isCancelled { break }
                        let chunk = response.formalizedAsChunk()
                        continuation.yield(chunk)
                    }
                    continuation.finish()
                } catch let error as GenerateContentError {
                    struct ErrorWrapper: Error, LocalizedError {
                        let error: Error
                        var errorDescription: String? {
                            var s = ""
                            dump(error, to: &s)
                            return "Internal Error: \(s)"
                        }
                    }

                    switch error {
                    case let .internalError(underlying):
                        continuation.finish(throwing: ErrorWrapper(error: underlying))
                    case .promptBlocked:
                        continuation.finish(throwing: error)
                    case .responseStoppedEarly:
                        continuation.finish(throwing: error)
<<<<<<< HEAD
=======
                    case .promptImageContentError:
                        continuation.finish(throwing: error)
>>>>>>> b882211a
                    case .invalidAPIKey:
                        continuation.finish(throwing: error)
                    case .unsupportedUserLocation:
                        continuation.finish(throwing: error)
                    }
                } catch {
                    continuation.finish(throwing: error)
                }
            }
            continuation.onTermination = { _ in
                task.cancel()
            }
        }

        return stream
    }
}

extension ChatGPTPrompt {
    var googleAICompatible: ChatGPTPrompt {
        var history = self.history
        var reformattedHistory = [ChatMessage]()

        // We don't want to combine the new user message with others.
        let newUserMessage: ChatMessage? = if history.last?.role == .user {
            history.removeLast()
        } else {
            nil
        }

        for message in history {
            let lastIndex = reformattedHistory.endIndex - 1
            guard lastIndex >= 0 else { // first message
                if message.role == .system {
                    reformattedHistory.append(.init(
                        id: message.id,
                        role: .user,
                        content: ModelContent.convertContent(of: message)
                    ))
                    reformattedHistory.append(.init(
                        role: .assistant,
                        content: "Got it. Let's start our conversation."
                    ))
                    continue
                }

                reformattedHistory.append(message)
                continue
            }

            let lastMessage = reformattedHistory[lastIndex]

            if ModelContent.convertRole(lastMessage.role) == ModelContent
                .convertRole(message.role)
            {
                let newMessage = ChatMessage(
                    id: message.id,
                    role: message.role == .assistant ? .assistant : .user,
                    content: """
                    \(ModelContent.convertContent(of: lastMessage))

                    ======

                    \(ModelContent.convertContent(of: message))
                    """
                )
                reformattedHistory[lastIndex] = newMessage
            } else {
                reformattedHistory.append(message)
            }
        }

        if let newUserMessage {
            if let last = reformattedHistory.last,
               ModelContent.convertRole(last.role) == ModelContent
               .convertRole(newUserMessage.role)
            {
                // Add dummy message
                let dummyMessage = ChatMessage(
                    role: .assistant,
                    content: "OK"
                )
                reformattedHistory.append(dummyMessage)
            }
            reformattedHistory.append(newUserMessage)
        }

        return .init(
            history: reformattedHistory,
            references: references,
            remainingTokenCount: remainingTokenCount
        )
    }
}

extension ModelContent {
    static func convertRole(_ role: ChatMessage.Role) -> String {
        switch role {
        case .user, .system:
            return "user"
        case .assistant:
            return "model"
        }
    }

    static func convertContent(of message: ChatMessage) -> String {
        switch message.role {
        case .system:
            return "System Prompt:\n\(message.content ?? " ")"
        case .user:
            return message.content ?? " "
        case .assistant:
            if let toolCalls = message.toolCalls {
                return toolCalls.map { call in
                    let response = call.response
                    return """
                    Call function: \(call.function.name)
                    Arguments: \(call.function.arguments)
                    Result: \(response.content)
                    """
                }.joined(separator: "\n")
            } else {
                return message.content ?? " "
            }
        }
    }

    init(_ message: ChatMessage) {
        let role = Self.convertRole(message.role)
        let parts = [ModelContent.Part.text(Self.convertContent(of: message))]
        self = .init(role: role, parts: parts)
    }
}

extension GenerateContentResponse {
    func formalized() -> ChatCompletionResponseBody {
        let message: ChatCompletionResponseBody.Message
        let otherMessages: [ChatCompletionResponseBody.Message]

        func convertMessage(_ candidate: CandidateResponse) -> ChatCompletionResponseBody.Message {
            .init(
                role: .assistant,
                content: candidate.content.parts.first(where: { part in
                    if let text = part.text {
                        return !text.isEmpty
                    } else {
                        return false
                    }
                })?.text ?? ""
            )
        }

        if let first = candidates.first {
            message = convertMessage(first)
            otherMessages = candidates.dropFirst().map { convertMessage($0) }
        } else {
            message = .init(role: .assistant, content: "")
            otherMessages = []
        }

        return .init(
            object: "chat.completion",
            model: "",
            message: message,
            otherChoices: otherMessages,
            finishReason: candidates.first?.finishReason?.rawValue ?? ""
        )
    }

    func formalizedAsChunk() -> ChatCompletionsStreamDataChunk {
        func convertMessage(
            _ candidate: CandidateResponse
        ) -> ChatCompletionsStreamDataChunk.Delta {
            .init(
                role: .assistant,
                content: candidate.content.parts
                    .first(where: { $0.text != nil })?.text ?? ""
            )
        }

        return .init(
            object: "",
            model: "",
            message: candidates.first.map(convertMessage)
        )
    }
}
<|MERGE_RESOLUTION|>--- conflicted
+++ resolved
@@ -60,11 +60,8 @@
                 throw error
             case .responseStoppedEarly:
                 throw error
-<<<<<<< HEAD
-=======
             case .promptImageContentError:
                 throw error
->>>>>>> b882211a
             case .invalidAPIKey:
                 throw error
             case .unsupportedUserLocation:
@@ -120,11 +117,8 @@
                         continuation.finish(throwing: error)
                     case .responseStoppedEarly:
                         continuation.finish(throwing: error)
-<<<<<<< HEAD
-=======
                     case .promptImageContentError:
                         continuation.finish(throwing: error)
->>>>>>> b882211a
                     case .invalidAPIKey:
                         continuation.finish(throwing: error)
                     case .unsupportedUserLocation:
