--- conflicted
+++ resolved
@@ -67,19 +67,6 @@
 /* End PBXContainerItemProxy section */
 
 /* Begin PBXCopyFilesBuildPhase section */
-<<<<<<< HEAD
-		C81291AD2994F88D00196E12 /* Copy CopilotLSP */ = {
-			isa = PBXCopyFilesBuildPhase;
-			buildActionMask = 2147483647;
-			dstPath = "";
-			dstSubfolderSpec = 7;
-			files = (
-			);
-			name = "Copy CopilotLSP";
-			runOnlyForDeploymentPostprocessing = 0;
-		};
-=======
->>>>>>> d1121aaa
 		C814589F2939EFDC00135263 /* Embed Foundation Extensions */ = {
 			isa = PBXCopyFilesBuildPhase;
 			buildActionMask = 2147483647;
@@ -160,10 +147,7 @@
 		C8216B70298036EC00AD38C7 /* Helper */ = {isa = PBXFileReference; explicitFileType = "compiled.mach-o.executable"; includeInIndex = 0; path = Helper; sourceTree = BUILT_PRODUCTS_DIR; };
 		C8216B72298036EC00AD38C7 /* main.swift */ = {isa = PBXFileReference; lastKnownFileType = sourcecode.swift; path = main.swift; sourceTree = "<group>"; };
 		C8216B772980370100AD38C7 /* ReloadLaunchAgent.swift */ = {isa = PBXFileReference; lastKnownFileType = sourcecode.swift; path = ReloadLaunchAgent.swift; sourceTree = "<group>"; };
-<<<<<<< HEAD
-=======
 		C82E38492A1F025F00D4EADF /* LICENSE */ = {isa = PBXFileReference; lastKnownFileType = text; path = LICENSE; sourceTree = "<group>"; };
->>>>>>> d1121aaa
 		C8520300293C4D9000460097 /* Helpers.swift */ = {isa = PBXFileReference; lastKnownFileType = sourcecode.swift; path = Helpers.swift; sourceTree = "<group>"; };
 		C8520308293D805800460097 /* README.md */ = {isa = PBXFileReference; lastKnownFileType = net.daringfireball.markdown; path = README.md; sourceTree = "<group>"; };
 		C861A6A229E5503F005C41A3 /* PromptToCodeCommand.swift */ = {isa = PBXFileReference; lastKnownFileType = sourcecode.swift; path = PromptToCodeCommand.swift; sourceTree = "<group>"; };
