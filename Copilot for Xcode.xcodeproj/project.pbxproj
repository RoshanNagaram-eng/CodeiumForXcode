// !$*UTF8*$!
{
	archiveVersion = 1;
	classes = {
	};
	objectVersion = 56;
	objects = {

/* Begin PBXBuildFile section */
		C8009BFF2941C551007AA7E8 /* ToggleRealtimeSuggestionsCommand.swift in Sources */ = {isa = PBXBuildFile; fileRef = C8009BFE2941C551007AA7E8 /* ToggleRealtimeSuggestionsCommand.swift */; };
		C8009C032941C576007AA7E8 /* RealtimeSuggestionCommand.swift in Sources */ = {isa = PBXBuildFile; fileRef = C8009C022941C576007AA7E8 /* RealtimeSuggestionCommand.swift */; };
		C800DBB1294C624D00B04CAC /* PrefetchSuggestionsCommand.swift in Sources */ = {isa = PBXBuildFile; fileRef = C800DBB0294C624D00B04CAC /* PrefetchSuggestionsCommand.swift */; };
		C81291D72994FE6900196E12 /* Main.storyboard in Resources */ = {isa = PBXBuildFile; fileRef = C81291D52994FE6900196E12 /* Main.storyboard */; };
		C814588F2939EFDC00135263 /* Cocoa.framework in Frameworks */ = {isa = PBXBuildFile; fileRef = C814588E2939EFDC00135263 /* Cocoa.framework */; };
		C81458942939EFDC00135263 /* SourceEditorExtension.swift in Sources */ = {isa = PBXBuildFile; fileRef = C81458932939EFDC00135263 /* SourceEditorExtension.swift */; };
		C81458962939EFDC00135263 /* GetSuggestionsCommand.swift in Sources */ = {isa = PBXBuildFile; fileRef = C81458952939EFDC00135263 /* GetSuggestionsCommand.swift */; };
		C814589B2939EFDC00135263 /* Copilot.appex in Embed Foundation Extensions */ = {isa = PBXBuildFile; fileRef = C814588C2939EFDC00135263 /* Copilot.appex */; settings = {ATTRIBUTES = (RemoveHeadersOnCopy, ); }; };
		C8189B1A2938972F00C9DCDA /* App.swift in Sources */ = {isa = PBXBuildFile; fileRef = C8189B192938972F00C9DCDA /* App.swift */; };
		C8189B1E2938973000C9DCDA /* Assets.xcassets in Resources */ = {isa = PBXBuildFile; fileRef = C8189B1D2938973000C9DCDA /* Assets.xcassets */; };
		C8189B212938973000C9DCDA /* Preview Assets.xcassets in Resources */ = {isa = PBXBuildFile; fileRef = C8189B202938973000C9DCDA /* Preview Assets.xcassets */; };
		C8216B73298036EC00AD38C7 /* main.swift in Sources */ = {isa = PBXBuildFile; fileRef = C8216B72298036EC00AD38C7 /* main.swift */; };
		C8216B782980370100AD38C7 /* ReloadLaunchAgent.swift in Sources */ = {isa = PBXBuildFile; fileRef = C8216B772980370100AD38C7 /* ReloadLaunchAgent.swift */; };
		C8216B7D2980374300AD38C7 /* ArgumentParser in Frameworks */ = {isa = PBXBuildFile; productRef = C8216B7C2980374300AD38C7 /* ArgumentParser */; };
		C8216B802980378300AD38C7 /* Helper in Embed XPCService */ = {isa = PBXBuildFile; fileRef = C8216B70298036EC00AD38C7 /* Helper */; settings = {ATTRIBUTES = (CodeSignOnCopy, ); }; };
		C8520301293C4D9000460097 /* Helpers.swift in Sources */ = {isa = PBXBuildFile; fileRef = C8520300293C4D9000460097 /* Helpers.swift */; };
		C861A6A329E5503F005C41A3 /* PromptToCodeCommand.swift in Sources */ = {isa = PBXBuildFile; fileRef = C861A6A229E5503F005C41A3 /* PromptToCodeCommand.swift */; };
		C861E6112994F6070056CB02 /* AppDelegate.swift in Sources */ = {isa = PBXBuildFile; fileRef = C861E6102994F6070056CB02 /* AppDelegate.swift */; };
		C861E6152994F6080056CB02 /* Assets.xcassets in Resources */ = {isa = PBXBuildFile; fileRef = C861E6142994F6080056CB02 /* Assets.xcassets */; };
		C861E61E2994F6150056CB02 /* Service in Frameworks */ = {isa = PBXBuildFile; productRef = C861E61D2994F6150056CB02 /* Service */; };
		C861E6202994F63A0056CB02 /* ServiceDelegate.swift in Sources */ = {isa = PBXBuildFile; fileRef = C861E61F2994F6390056CB02 /* ServiceDelegate.swift */; };
		C86612F82A06AF74009197D9 /* HostApp in Frameworks */ = {isa = PBXBuildFile; productRef = C86612F72A06AF74009197D9 /* HostApp */; };
		C8758E7029F04BFF00D29C1C /* CustomCommand.swift in Sources */ = {isa = PBXBuildFile; fileRef = C8758E6F29F04BFF00D29C1C /* CustomCommand.swift */; };
		C8758E7229F04CF100D29C1C /* SeparatorCommand.swift in Sources */ = {isa = PBXBuildFile; fileRef = C8758E7129F04CF100D29C1C /* SeparatorCommand.swift */; };
		C87B03A5293B261200C77EAE /* AcceptSuggestionCommand.swift in Sources */ = {isa = PBXBuildFile; fileRef = C87B03A4293B261200C77EAE /* AcceptSuggestionCommand.swift */; };
		C87B03A7293B261900C77EAE /* RejectSuggestionCommand.swift in Sources */ = {isa = PBXBuildFile; fileRef = C87B03A6293B261900C77EAE /* RejectSuggestionCommand.swift */; };
		C87B03A9293B262600C77EAE /* NextSuggestionCommand.swift in Sources */ = {isa = PBXBuildFile; fileRef = C87B03A8293B262600C77EAE /* NextSuggestionCommand.swift */; };
		C87B03AB293B262E00C77EAE /* PreviousSuggestionCommand.swift in Sources */ = {isa = PBXBuildFile; fileRef = C87B03AA293B262E00C77EAE /* PreviousSuggestionCommand.swift */; };
		C87B03AC293B2CF300C77EAE /* XcodeKit.framework in Frameworks */ = {isa = PBXBuildFile; fileRef = C81458902939EFDC00135263 /* XcodeKit.framework */; };
		C87B03AD293B2CF300C77EAE /* XcodeKit.framework in Embed Frameworks */ = {isa = PBXBuildFile; fileRef = C81458902939EFDC00135263 /* XcodeKit.framework */; settings = {ATTRIBUTES = (CodeSignOnCopy, RemoveHeadersOnCopy, ); }; };
		C882175C294187EF00A22FD3 /* Client in Frameworks */ = {isa = PBXBuildFile; productRef = C882175B294187EF00A22FD3 /* Client */; };
<<<<<<< HEAD
		C8C8B60929AFA35F00034BEE /* CodeiumForXcodeExtensionService.app in Embed XPCService */ = {isa = PBXBuildFile; fileRef = C861E60E2994F6070056CB02 /* CodeiumForXcodeExtensionService.app */; settings = {ATTRIBUTES = (RemoveHeadersOnCopy, ); }; };
=======
		C89E75C32A46FB32000DD64F /* AppDelegate+Menu.swift in Sources */ = {isa = PBXBuildFile; fileRef = C89E75C22A46FB32000DD64F /* AppDelegate+Menu.swift */; };
		C8A3AE592A2885A70046E809 /* InitializePython.swift in Sources */ = {isa = PBXBuildFile; fileRef = C8A3AE582A2885A70046E809 /* InitializePython.swift */; };
		C8C8B60929AFA35F00034BEE /* CopilotForXcodeExtensionService.app in Embed XPCService */ = {isa = PBXBuildFile; fileRef = C861E60E2994F6070056CB02 /* CopilotForXcodeExtensionService.app */; settings = {ATTRIBUTES = (RemoveHeadersOnCopy, ); }; };
>>>>>>> fc7403ec
		C8DCF00029CE11D500FDDDD7 /* ChatWithSelection.swift in Sources */ = {isa = PBXBuildFile; fileRef = C8DCEFFF29CE11D500FDDDD7 /* ChatWithSelection.swift */; };
/* End PBXBuildFile section */

/* Begin PBXContainerItemProxy section */
		C81291AF2994F92700196E12 /* PBXContainerItemProxy */ = {
			isa = PBXContainerItemProxy;
			containerPortal = C8189B0E2938972F00C9DCDA /* Project object */;
			proxyType = 1;
			remoteGlobalIDString = C861E60D2994F6070056CB02;
			remoteInfo = ExtensionService;
		};
		C81458992939EFDC00135263 /* PBXContainerItemProxy */ = {
			isa = PBXContainerItemProxy;
			containerPortal = C8189B0E2938972F00C9DCDA /* Project object */;
			proxyType = 1;
			remoteGlobalIDString = C814588B2939EFDC00135263;
			remoteInfo = EditorExtension;
		};
		C8216B7E2980377E00AD38C7 /* PBXContainerItemProxy */ = {
			isa = PBXContainerItemProxy;
			containerPortal = C8189B0E2938972F00C9DCDA /* Project object */;
			proxyType = 1;
			remoteGlobalIDString = C8216B6F298036EC00AD38C7;
			remoteInfo = Helper;
		};
/* End PBXContainerItemProxy section */

/* Begin PBXCopyFilesBuildPhase section */
		C814589F2939EFDC00135263 /* Embed Foundation Extensions */ = {
			isa = PBXCopyFilesBuildPhase;
			buildActionMask = 2147483647;
			dstPath = "";
			dstSubfolderSpec = 13;
			files = (
				C814589B2939EFDC00135263 /* Copilot.appex in Embed Foundation Extensions */,
			);
			name = "Embed Foundation Extensions";
			runOnlyForDeploymentPostprocessing = 0;
		};
		C8216B6E298036EC00AD38C7 /* CopyFiles */ = {
			isa = PBXCopyFilesBuildPhase;
			buildActionMask = 2147483647;
			dstPath = /usr/share/man/man1/;
			dstSubfolderSpec = 0;
			files = (
			);
			runOnlyForDeploymentPostprocessing = 1;
		};
		C8520306293CF0EF00460097 /* Embed XPCService */ = {
			isa = PBXCopyFilesBuildPhase;
			buildActionMask = 2147483647;
			dstPath = ../Applications;
			dstSubfolderSpec = 6;
			files = (
				C8216B802980378300AD38C7 /* Helper in Embed XPCService */,
				C8C8B60929AFA35F00034BEE /* CodeiumForXcodeExtensionService.app in Embed XPCService */,
			);
			name = "Embed XPCService";
			runOnlyForDeploymentPostprocessing = 0;
		};
		C87B03AE293B2CF300C77EAE /* Embed Frameworks */ = {
			isa = PBXCopyFilesBuildPhase;
			buildActionMask = 2147483647;
			dstPath = "";
			dstSubfolderSpec = 10;
			files = (
				C87B03AD293B2CF300C77EAE /* XcodeKit.framework in Embed Frameworks */,
			);
			name = "Embed Frameworks";
			runOnlyForDeploymentPostprocessing = 0;
		};
		C8C8B60829AFA32800034BEE /* Embed Service */ = {
			isa = PBXCopyFilesBuildPhase;
			buildActionMask = 2147483647;
			dstPath = "$(CONTENTS_FOLDER_PATH)/XPCServices";
			dstSubfolderSpec = 16;
			files = (
			);
			name = "Embed Service";
			runOnlyForDeploymentPostprocessing = 0;
		};
/* End PBXCopyFilesBuildPhase section */

/* Begin PBXFileReference section */
		C8009BFE2941C551007AA7E8 /* ToggleRealtimeSuggestionsCommand.swift */ = {isa = PBXFileReference; lastKnownFileType = sourcecode.swift; path = ToggleRealtimeSuggestionsCommand.swift; sourceTree = "<group>"; };
		C8009C022941C576007AA7E8 /* RealtimeSuggestionCommand.swift */ = {isa = PBXFileReference; lastKnownFileType = sourcecode.swift; path = RealtimeSuggestionCommand.swift; sourceTree = "<group>"; };
		C800DBB0294C624D00B04CAC /* PrefetchSuggestionsCommand.swift */ = {isa = PBXFileReference; lastKnownFileType = sourcecode.swift; path = PrefetchSuggestionsCommand.swift; sourceTree = "<group>"; };
		C81291D52994FE6900196E12 /* Main.storyboard */ = {isa = PBXFileReference; fileEncoding = 4; lastKnownFileType = file.storyboard; path = Main.storyboard; sourceTree = "<group>"; };
		C81291D92994FE7900196E12 /* Info.plist */ = {isa = PBXFileReference; lastKnownFileType = text.plist; path = Info.plist; sourceTree = "<group>"; };
		C814588C2939EFDC00135263 /* Copilot.appex */ = {isa = PBXFileReference; explicitFileType = "wrapper.app-extension"; includeInIndex = 0; path = Copilot.appex; sourceTree = BUILT_PRODUCTS_DIR; };
		C814588E2939EFDC00135263 /* Cocoa.framework */ = {isa = PBXFileReference; lastKnownFileType = wrapper.framework; name = Cocoa.framework; path = System/Library/Frameworks/Cocoa.framework; sourceTree = SDKROOT; };
		C81458902939EFDC00135263 /* XcodeKit.framework */ = {isa = PBXFileReference; lastKnownFileType = wrapper.framework; name = XcodeKit.framework; path = Library/Frameworks/XcodeKit.framework; sourceTree = DEVELOPER_DIR; };
		C81458932939EFDC00135263 /* SourceEditorExtension.swift */ = {isa = PBXFileReference; lastKnownFileType = sourcecode.swift; path = SourceEditorExtension.swift; sourceTree = "<group>"; };
		C81458952939EFDC00135263 /* GetSuggestionsCommand.swift */ = {isa = PBXFileReference; lastKnownFileType = sourcecode.swift; path = GetSuggestionsCommand.swift; sourceTree = "<group>"; };
		C81458972939EFDC00135263 /* Info.plist */ = {isa = PBXFileReference; lastKnownFileType = text.plist.xml; path = Info.plist; sourceTree = "<group>"; };
		C81458982939EFDC00135263 /* EditorExtension.entitlements */ = {isa = PBXFileReference; lastKnownFileType = text.plist.entitlements; path = EditorExtension.entitlements; sourceTree = "<group>"; };
		C81458AD293A009600135263 /* Config.xcconfig */ = {isa = PBXFileReference; lastKnownFileType = text.xcconfig; path = Config.xcconfig; sourceTree = "<group>"; };
		C81458AE293A009800135263 /* Config.debug.xcconfig */ = {isa = PBXFileReference; lastKnownFileType = text.xcconfig; path = Config.debug.xcconfig; sourceTree = "<group>"; };
		C8189B162938972F00C9DCDA /* Codeium for Xcode Dev.app */ = {isa = PBXFileReference; explicitFileType = wrapper.application; includeInIndex = 0; path = "Codeium for Xcode Dev.app"; sourceTree = BUILT_PRODUCTS_DIR; };
		C8189B192938972F00C9DCDA /* App.swift */ = {isa = PBXFileReference; lastKnownFileType = sourcecode.swift; path = App.swift; sourceTree = "<group>"; };
		C8189B1D2938973000C9DCDA /* Assets.xcassets */ = {isa = PBXFileReference; lastKnownFileType = folder.assetcatalog; path = Assets.xcassets; sourceTree = "<group>"; };
		C8189B202938973000C9DCDA /* Preview Assets.xcassets */ = {isa = PBXFileReference; lastKnownFileType = folder.assetcatalog; path = "Preview Assets.xcassets"; sourceTree = "<group>"; };
		C8189B222938973000C9DCDA /* Copilot_for_Xcode.entitlements */ = {isa = PBXFileReference; lastKnownFileType = text.plist.entitlements; path = Copilot_for_Xcode.entitlements; sourceTree = "<group>"; };
		C8189B282938979000C9DCDA /* Core */ = {isa = PBXFileReference; lastKnownFileType = wrapper; path = Core; sourceTree = "<group>"; };
		C81D181E2A1B509B006C1B70 /* Tool */ = {isa = PBXFileReference; lastKnownFileType = wrapper; path = Tool; sourceTree = "<group>"; };
		C81E867D296FE4420026E908 /* Version.xcconfig */ = {isa = PBXFileReference; lastKnownFileType = text.xcconfig; path = Version.xcconfig; sourceTree = "<group>"; };
		C8216B70298036EC00AD38C7 /* Helper */ = {isa = PBXFileReference; explicitFileType = "compiled.mach-o.executable"; includeInIndex = 0; path = Helper; sourceTree = BUILT_PRODUCTS_DIR; };
		C8216B72298036EC00AD38C7 /* main.swift */ = {isa = PBXFileReference; lastKnownFileType = sourcecode.swift; path = main.swift; sourceTree = "<group>"; };
		C8216B772980370100AD38C7 /* ReloadLaunchAgent.swift */ = {isa = PBXFileReference; lastKnownFileType = sourcecode.swift; path = ReloadLaunchAgent.swift; sourceTree = "<group>"; };
		C82E38492A1F025F00D4EADF /* LICENSE */ = {isa = PBXFileReference; lastKnownFileType = text; path = LICENSE; sourceTree = "<group>"; };
		C8520300293C4D9000460097 /* Helpers.swift */ = {isa = PBXFileReference; lastKnownFileType = sourcecode.swift; path = Helpers.swift; sourceTree = "<group>"; };
		C8520308293D805800460097 /* README.md */ = {isa = PBXFileReference; lastKnownFileType = net.daringfireball.markdown; path = README.md; sourceTree = "<group>"; };
		C861A6A229E5503F005C41A3 /* PromptToCodeCommand.swift */ = {isa = PBXFileReference; lastKnownFileType = sourcecode.swift; path = PromptToCodeCommand.swift; sourceTree = "<group>"; };
		C861E60E2994F6070056CB02 /* CodeiumForXcodeExtensionService.app */ = {isa = PBXFileReference; explicitFileType = wrapper.application; includeInIndex = 0; path = CodeiumForXcodeExtensionService.app; sourceTree = BUILT_PRODUCTS_DIR; };
		C861E6102994F6070056CB02 /* AppDelegate.swift */ = {isa = PBXFileReference; lastKnownFileType = sourcecode.swift; path = AppDelegate.swift; sourceTree = "<group>"; };
		C861E6142994F6080056CB02 /* Assets.xcassets */ = {isa = PBXFileReference; lastKnownFileType = folder.assetcatalog; path = Assets.xcassets; sourceTree = "<group>"; };
		C861E6192994F6080056CB02 /* ExtensionService.entitlements */ = {isa = PBXFileReference; lastKnownFileType = text.plist.entitlements; path = ExtensionService.entitlements; sourceTree = "<group>"; };
		C861E61F2994F6390056CB02 /* ServiceDelegate.swift */ = {isa = PBXFileReference; lastKnownFileType = sourcecode.swift; path = ServiceDelegate.swift; sourceTree = "<group>"; };
		C8758E6F29F04BFF00D29C1C /* CustomCommand.swift */ = {isa = PBXFileReference; lastKnownFileType = sourcecode.swift; path = CustomCommand.swift; sourceTree = "<group>"; };
		C8758E7129F04CF100D29C1C /* SeparatorCommand.swift */ = {isa = PBXFileReference; lastKnownFileType = sourcecode.swift; path = SeparatorCommand.swift; sourceTree = "<group>"; };
		C87B03A3293B24AB00C77EAE /* Copilot-for-Xcode-Info.plist */ = {isa = PBXFileReference; lastKnownFileType = text.plist; path = "Copilot-for-Xcode-Info.plist"; sourceTree = SOURCE_ROOT; };
		C87B03A4293B261200C77EAE /* AcceptSuggestionCommand.swift */ = {isa = PBXFileReference; lastKnownFileType = sourcecode.swift; path = AcceptSuggestionCommand.swift; sourceTree = "<group>"; };
		C87B03A6293B261900C77EAE /* RejectSuggestionCommand.swift */ = {isa = PBXFileReference; lastKnownFileType = sourcecode.swift; path = RejectSuggestionCommand.swift; sourceTree = "<group>"; };
		C87B03A8293B262600C77EAE /* NextSuggestionCommand.swift */ = {isa = PBXFileReference; lastKnownFileType = sourcecode.swift; path = NextSuggestionCommand.swift; sourceTree = "<group>"; };
		C87B03AA293B262E00C77EAE /* PreviousSuggestionCommand.swift */ = {isa = PBXFileReference; lastKnownFileType = sourcecode.swift; path = PreviousSuggestionCommand.swift; sourceTree = "<group>"; };
		C887BC832965D96000931567 /* DEVELOPMENT.md */ = {isa = PBXFileReference; lastKnownFileType = net.daringfireball.markdown; path = DEVELOPMENT.md; sourceTree = "<group>"; };
		C89E75C22A46FB32000DD64F /* AppDelegate+Menu.swift */ = {isa = PBXFileReference; lastKnownFileType = sourcecode.swift; path = "AppDelegate+Menu.swift"; sourceTree = "<group>"; };
		C8A3AE512A2883430046E809 /* Python.xcframework */ = {isa = PBXFileReference; lastKnownFileType = wrapper.xcframework; path = Python.xcframework; sourceTree = "<group>"; };
		C8A3AE582A2885A70046E809 /* InitializePython.swift */ = {isa = PBXFileReference; lastKnownFileType = sourcecode.swift; path = InitializePython.swift; sourceTree = "<group>"; };
		C8A3AE5A2A288AF90046E809 /* site-packages */ = {isa = PBXFileReference; lastKnownFileType = folder; path = "site-packages"; sourceTree = "<group>"; };
		C8A3B1762A288FA90046E809 /* python-stdlib */ = {isa = PBXFileReference; lastKnownFileType = folder; path = "python-stdlib"; sourceTree = "<group>"; };
		C8CD828229B88006008D044D /* TestPlan.xctestplan */ = {isa = PBXFileReference; lastKnownFileType = text; path = TestPlan.xctestplan; sourceTree = "<group>"; };
		C8DCEFFF29CE11D500FDDDD7 /* ChatWithSelection.swift */ = {isa = PBXFileReference; lastKnownFileType = sourcecode.swift; path = ChatWithSelection.swift; sourceTree = "<group>"; };
/* End PBXFileReference section */

/* Begin PBXFrameworksBuildPhase section */
		C81458892939EFDC00135263 /* Frameworks */ = {
			isa = PBXFrameworksBuildPhase;
			buildActionMask = 2147483647;
			files = (
				C87B03AC293B2CF300C77EAE /* XcodeKit.framework in Frameworks */,
				C814588F2939EFDC00135263 /* Cocoa.framework in Frameworks */,
				C882175C294187EF00A22FD3 /* Client in Frameworks */,
			);
			runOnlyForDeploymentPostprocessing = 0;
		};
		C8189B132938972F00C9DCDA /* Frameworks */ = {
			isa = PBXFrameworksBuildPhase;
			buildActionMask = 2147483647;
			files = (
				C86612F82A06AF74009197D9 /* HostApp in Frameworks */,
			);
			runOnlyForDeploymentPostprocessing = 0;
		};
		C8216B6D298036EC00AD38C7 /* Frameworks */ = {
			isa = PBXFrameworksBuildPhase;
			buildActionMask = 2147483647;
			files = (
				C8216B7D2980374300AD38C7 /* ArgumentParser in Frameworks */,
			);
			runOnlyForDeploymentPostprocessing = 0;
		};
		C861E60B2994F6070056CB02 /* Frameworks */ = {
			isa = PBXFrameworksBuildPhase;
			buildActionMask = 2147483647;
			files = (
				C861E61E2994F6150056CB02 /* Service in Frameworks */,
			);
			runOnlyForDeploymentPostprocessing = 0;
		};
/* End PBXFrameworksBuildPhase section */

/* Begin PBXGroup section */
		C814588D2939EFDC00135263 /* Frameworks */ = {
			isa = PBXGroup;
			children = (
				C814588E2939EFDC00135263 /* Cocoa.framework */,
				C81458902939EFDC00135263 /* XcodeKit.framework */,
			);
			name = Frameworks;
			sourceTree = "<group>";
		};
		C81458922939EFDC00135263 /* EditorExtension */ = {
			isa = PBXGroup;
			children = (
				C81458932939EFDC00135263 /* SourceEditorExtension.swift */,
				C8758E7129F04CF100D29C1C /* SeparatorCommand.swift */,
				C8520300293C4D9000460097 /* Helpers.swift */,
				C81458952939EFDC00135263 /* GetSuggestionsCommand.swift */,
				C87B03A4293B261200C77EAE /* AcceptSuggestionCommand.swift */,
				C87B03A6293B261900C77EAE /* RejectSuggestionCommand.swift */,
				C87B03A8293B262600C77EAE /* NextSuggestionCommand.swift */,
				C87B03AA293B262E00C77EAE /* PreviousSuggestionCommand.swift */,
				C8009BFE2941C551007AA7E8 /* ToggleRealtimeSuggestionsCommand.swift */,
				C8009C022941C576007AA7E8 /* RealtimeSuggestionCommand.swift */,
				C800DBB0294C624D00B04CAC /* PrefetchSuggestionsCommand.swift */,
				C8758E6F29F04BFF00D29C1C /* CustomCommand.swift */,
				C8DCEFFF29CE11D500FDDDD7 /* ChatWithSelection.swift */,
				C861A6A229E5503F005C41A3 /* PromptToCodeCommand.swift */,
				C81458972939EFDC00135263 /* Info.plist */,
				C81458982939EFDC00135263 /* EditorExtension.entitlements */,
			);
			path = EditorExtension;
			sourceTree = "<group>";
		};
		C8189B0D2938972F00C9DCDA = {
			isa = PBXGroup;
			children = (
				C887BC832965D96000931567 /* DEVELOPMENT.md */,
				C8520308293D805800460097 /* README.md */,
				C82E38492A1F025F00D4EADF /* LICENSE */,
				C81E867D296FE4420026E908 /* Version.xcconfig */,
				C81458AD293A009600135263 /* Config.xcconfig */,
				C81458AE293A009800135263 /* Config.debug.xcconfig */,
				C8CD828229B88006008D044D /* TestPlan.xctestplan */,
				C81D181E2A1B509B006C1B70 /* Tool */,
				C8189B282938979000C9DCDA /* Core */,
				C8189B182938972F00C9DCDA /* Copilot for Xcode */,
				C81458922939EFDC00135263 /* EditorExtension */,
				C8216B71298036EC00AD38C7 /* Helper */,
				C861E60F2994F6070056CB02 /* ExtensionService */,
				C81BBF5A2A2CA0B8000B4F61 /* Python */,
				C814588D2939EFDC00135263 /* Frameworks */,
				C8189B172938972F00C9DCDA /* Products */,
			);
			sourceTree = "<group>";
		};
		C8189B172938972F00C9DCDA /* Products */ = {
			isa = PBXGroup;
			children = (
				C8189B162938972F00C9DCDA /* Codeium for Xcode Dev.app */,
				C814588C2939EFDC00135263 /* Copilot.appex */,
				C8216B70298036EC00AD38C7 /* Helper */,
				C861E60E2994F6070056CB02 /* CodeiumForXcodeExtensionService.app */,
			);
			name = Products;
			sourceTree = "<group>";
		};
		C8189B182938972F00C9DCDA /* Copilot for Xcode */ = {
			isa = PBXGroup;
			children = (
				C87B03A3293B24AB00C77EAE /* Copilot-for-Xcode-Info.plist */,
				C8189B192938972F00C9DCDA /* App.swift */,
				C8189B1D2938973000C9DCDA /* Assets.xcassets */,
				C8189B222938973000C9DCDA /* Copilot_for_Xcode.entitlements */,
				C8189B1F2938973000C9DCDA /* Preview Content */,
			);
			path = "Copilot for Xcode";
			sourceTree = "<group>";
		};
		C8189B1F2938973000C9DCDA /* Preview Content */ = {
			isa = PBXGroup;
			children = (
				C8189B202938973000C9DCDA /* Preview Assets.xcassets */,
			);
			path = "Preview Content";
			sourceTree = "<group>";
		};
		C81BBF5A2A2CA0B8000B4F61 /* Python */ = {
			isa = PBXGroup;
			children = (
				C8A3AE512A2883430046E809 /* Python.xcframework */,
				C8A3B1762A288FA90046E809 /* python-stdlib */,
				C8A3AE5A2A288AF90046E809 /* site-packages */,
			);
			path = Python;
			sourceTree = "<group>";
		};
		C8216B71298036EC00AD38C7 /* Helper */ = {
			isa = PBXGroup;
			children = (
				C8216B72298036EC00AD38C7 /* main.swift */,
				C8216B772980370100AD38C7 /* ReloadLaunchAgent.swift */,
			);
			path = Helper;
			sourceTree = "<group>";
		};
		C861E60F2994F6070056CB02 /* ExtensionService */ = {
			isa = PBXGroup;
			children = (
				C81291D92994FE7900196E12 /* Info.plist */,
				C861E61F2994F6390056CB02 /* ServiceDelegate.swift */,
				C861E6102994F6070056CB02 /* AppDelegate.swift */,
				C89E75C22A46FB32000DD64F /* AppDelegate+Menu.swift */,
				C8A3AE582A2885A70046E809 /* InitializePython.swift */,
				C81291D52994FE6900196E12 /* Main.storyboard */,
				C861E6142994F6080056CB02 /* Assets.xcassets */,
				C861E6192994F6080056CB02 /* ExtensionService.entitlements */,
			);
			path = ExtensionService;
			sourceTree = "<group>";
		};
/* End PBXGroup section */

/* Begin PBXNativeTarget section */
		C814588B2939EFDC00135263 /* EditorExtension */ = {
			isa = PBXNativeTarget;
			buildConfigurationList = C814589C2939EFDC00135263 /* Build configuration list for PBXNativeTarget "EditorExtension" */;
			buildPhases = (
				C81458882939EFDC00135263 /* Sources */,
				C81458892939EFDC00135263 /* Frameworks */,
				C814588A2939EFDC00135263 /* Resources */,
				C87B03AE293B2CF300C77EAE /* Embed Frameworks */,
			);
			buildRules = (
			);
			dependencies = (
			);
			name = EditorExtension;
			packageProductDependencies = (
				C882175B294187EF00A22FD3 /* Client */,
			);
			productName = EditorExtension;
			productReference = C814588C2939EFDC00135263 /* Copilot.appex */;
			productType = "com.apple.product-type.xcode-extension";
		};
		C8189B152938972F00C9DCDA /* Copilot for Xcode */ = {
			isa = PBXNativeTarget;
			buildConfigurationList = C8189B252938973000C9DCDA /* Build configuration list for PBXNativeTarget "Copilot for Xcode" */;
			buildPhases = (
				C8189B122938972F00C9DCDA /* Sources */,
				C8189B132938972F00C9DCDA /* Frameworks */,
				C8189B142938972F00C9DCDA /* Resources */,
				C814589F2939EFDC00135263 /* Embed Foundation Extensions */,
				C8520306293CF0EF00460097 /* Embed XPCService */,
				C8C8B60829AFA32800034BEE /* Embed Service */,
			);
			buildRules = (
			);
			dependencies = (
				C81291B02994F92700196E12 /* PBXTargetDependency */,
				C8216B7F2980377E00AD38C7 /* PBXTargetDependency */,
				C814589A2939EFDC00135263 /* PBXTargetDependency */,
			);
			name = "Copilot for Xcode";
			packageProductDependencies = (
				C86612F72A06AF74009197D9 /* HostApp */,
			);
			productName = "Copilot for Xcode";
			productReference = C8189B162938972F00C9DCDA /* Codeium for Xcode Dev.app */;
			productType = "com.apple.product-type.application";
		};
		C8216B6F298036EC00AD38C7 /* Helper */ = {
			isa = PBXNativeTarget;
			buildConfigurationList = C8216B74298036EC00AD38C7 /* Build configuration list for PBXNativeTarget "Helper" */;
			buildPhases = (
				C8216B6C298036EC00AD38C7 /* Sources */,
				C8216B6D298036EC00AD38C7 /* Frameworks */,
				C8216B6E298036EC00AD38C7 /* CopyFiles */,
			);
			buildRules = (
			);
			dependencies = (
			);
			name = Helper;
			packageProductDependencies = (
				C8216B7C2980374300AD38C7 /* ArgumentParser */,
			);
			productName = Helper;
			productReference = C8216B70298036EC00AD38C7 /* Helper */;
			productType = "com.apple.product-type.tool";
		};
		C861E60D2994F6070056CB02 /* ExtensionService */ = {
			isa = PBXNativeTarget;
			buildConfigurationList = C861E61A2994F6080056CB02 /* Build configuration list for PBXNativeTarget "ExtensionService" */;
			buildPhases = (
				C861E60A2994F6070056CB02 /* Sources */,
				C861E60B2994F6070056CB02 /* Frameworks */,
				C861E60C2994F6070056CB02 /* Resources */,
				C8A3AE572A28852D0046E809 /* Sign Python STD */,
				C8A3B1782A2894E10046E809 /* Sign Python Site Packages */,
			);
			buildRules = (
			);
			dependencies = (
			);
			name = ExtensionService;
			packageProductDependencies = (
				C861E61D2994F6150056CB02 /* Service */,
			);
			productName = ExtensionService;
			productReference = C861E60E2994F6070056CB02 /* CodeiumForXcodeExtensionService.app */;
			productType = "com.apple.product-type.application";
		};
/* End PBXNativeTarget section */

/* Begin PBXProject section */
		C8189B0E2938972F00C9DCDA /* Project object */ = {
			isa = PBXProject;
			attributes = {
				BuildIndependentTargetsInParallel = 1;
				LastSwiftUpdateCheck = 1420;
				LastUpgradeCheck = 1410;
				TargetAttributes = {
					C814588B2939EFDC00135263 = {
						CreatedOnToolsVersion = 14.1;
					};
					C8189B152938972F00C9DCDA = {
						CreatedOnToolsVersion = 14.1;
					};
					C8216B6F298036EC00AD38C7 = {
						CreatedOnToolsVersion = 14.1;
					};
					C861E60D2994F6070056CB02 = {
						CreatedOnToolsVersion = 14.2;
					};
				};
			};
			buildConfigurationList = C8189B112938972F00C9DCDA /* Build configuration list for PBXProject "Copilot for Xcode" */;
			compatibilityVersion = "Xcode 14.0";
			developmentRegion = en;
			hasScannedForEncodings = 0;
			knownRegions = (
				en,
				Base,
			);
			mainGroup = C8189B0D2938972F00C9DCDA;
			packageReferences = (
				C8216B792980373800AD38C7 /* XCRemoteSwiftPackageReference "swift-argument-parser" */,
			);
			productRefGroup = C8189B172938972F00C9DCDA /* Products */;
			projectDirPath = "";
			projectRoot = "";
			targets = (
				C8189B152938972F00C9DCDA /* Copilot for Xcode */,
				C814588B2939EFDC00135263 /* EditorExtension */,
				C8216B6F298036EC00AD38C7 /* Helper */,
				C861E60D2994F6070056CB02 /* ExtensionService */,
			);
		};
/* End PBXProject section */

/* Begin PBXResourcesBuildPhase section */
		C814588A2939EFDC00135263 /* Resources */ = {
			isa = PBXResourcesBuildPhase;
			buildActionMask = 2147483647;
			files = (
			);
			runOnlyForDeploymentPostprocessing = 0;
		};
		C8189B142938972F00C9DCDA /* Resources */ = {
			isa = PBXResourcesBuildPhase;
			buildActionMask = 2147483647;
			files = (
				C8189B212938973000C9DCDA /* Preview Assets.xcassets in Resources */,
				C8189B1E2938973000C9DCDA /* Assets.xcassets in Resources */,
			);
			runOnlyForDeploymentPostprocessing = 0;
		};
		C861E60C2994F6070056CB02 /* Resources */ = {
			isa = PBXResourcesBuildPhase;
			buildActionMask = 2147483647;
			files = (
				C861E6152994F6080056CB02 /* Assets.xcassets in Resources */,
				C81291D72994FE6900196E12 /* Main.storyboard in Resources */,
			);
			runOnlyForDeploymentPostprocessing = 0;
		};
/* End PBXResourcesBuildPhase section */

/* Begin PBXShellScriptBuildPhase section */
		C8A3AE572A28852D0046E809 /* Sign Python STD */ = {
			isa = PBXShellScriptBuildPhase;
			alwaysOutOfDate = 1;
			buildActionMask = 2147483647;
			files = (
			);
			inputFileListPaths = (
			);
			inputPaths = (
			);
			name = "Sign Python STD";
			outputFileListPaths = (
			);
			outputPaths = (
			);
			runOnlyForDeploymentPostprocessing = 0;
			shellPath = /bin/sh;
			shellScript = "#set -e\n#echo \"Signing as $EXPANDED_CODE_SIGN_IDENTITY_NAME ($EXPANDED_CODE_SIGN_IDENTITY)\"\n#find \"$CODESIGNING_FOLDER_PATH/Contents/Resources/python-stdlib/lib-dynload\" -name \"*.so\" -exec /usr/bin/codesign --force --sign \"$EXPANDED_CODE_SIGN_IDENTITY\" -o runtime --timestamp=none --preserve-metadata=identifier,entitlements,flags --generate-entitlement-der {} \\;\n";
		};
		C8A3B1782A2894E10046E809 /* Sign Python Site Packages */ = {
			isa = PBXShellScriptBuildPhase;
			alwaysOutOfDate = 1;
			buildActionMask = 2147483647;
			files = (
			);
			inputFileListPaths = (
			);
			inputPaths = (
			);
			name = "Sign Python Site Packages";
			outputFileListPaths = (
			);
			outputPaths = (
			);
			runOnlyForDeploymentPostprocessing = 0;
			shellPath = /bin/sh;
			shellScript = "#set -e\n#echo \"Signing as $EXPANDED_CODE_SIGN_IDENTITY_NAME ($EXPANDED_CODE_SIGN_IDENTITY)\"\n#find \"$CODESIGNING_FOLDER_PATH/Contents/Resources/site-packages\" -type f \\( -name \"*.so\" -o -name \"*.dylib\" \\) -exec /usr/bin/codesign --force --sign \"$EXPANDED_CODE_SIGN_IDENTITY\" -o runtime --timestamp=none --preserve-metadata=identifier,entitlements,flags --generate-entitlement-der {} \\;\n";
		};
/* End PBXShellScriptBuildPhase section */

/* Begin PBXSourcesBuildPhase section */
		C81458882939EFDC00135263 /* Sources */ = {
			isa = PBXSourcesBuildPhase;
			buildActionMask = 2147483647;
			files = (
				C8DCF00029CE11D500FDDDD7 /* ChatWithSelection.swift in Sources */,
				C81458942939EFDC00135263 /* SourceEditorExtension.swift in Sources */,
				C8758E7029F04BFF00D29C1C /* CustomCommand.swift in Sources */,
				C8758E7229F04CF100D29C1C /* SeparatorCommand.swift in Sources */,
				C861A6A329E5503F005C41A3 /* PromptToCodeCommand.swift in Sources */,
				C8520301293C4D9000460097 /* Helpers.swift in Sources */,
				C8009BFF2941C551007AA7E8 /* ToggleRealtimeSuggestionsCommand.swift in Sources */,
				C87B03A5293B261200C77EAE /* AcceptSuggestionCommand.swift in Sources */,
				C87B03A9293B262600C77EAE /* NextSuggestionCommand.swift in Sources */,
				C87B03AB293B262E00C77EAE /* PreviousSuggestionCommand.swift in Sources */,
				C87B03A7293B261900C77EAE /* RejectSuggestionCommand.swift in Sources */,
				C8009C032941C576007AA7E8 /* RealtimeSuggestionCommand.swift in Sources */,
				C800DBB1294C624D00B04CAC /* PrefetchSuggestionsCommand.swift in Sources */,
				C81458962939EFDC00135263 /* GetSuggestionsCommand.swift in Sources */,
			);
			runOnlyForDeploymentPostprocessing = 0;
		};
		C8189B122938972F00C9DCDA /* Sources */ = {
			isa = PBXSourcesBuildPhase;
			buildActionMask = 2147483647;
			files = (
				C8189B1A2938972F00C9DCDA /* App.swift in Sources */,
			);
			runOnlyForDeploymentPostprocessing = 0;
		};
		C8216B6C298036EC00AD38C7 /* Sources */ = {
			isa = PBXSourcesBuildPhase;
			buildActionMask = 2147483647;
			files = (
				C8216B73298036EC00AD38C7 /* main.swift in Sources */,
				C8216B782980370100AD38C7 /* ReloadLaunchAgent.swift in Sources */,
			);
			runOnlyForDeploymentPostprocessing = 0;
		};
		C861E60A2994F6070056CB02 /* Sources */ = {
			isa = PBXSourcesBuildPhase;
			buildActionMask = 2147483647;
			files = (
				C8A3AE592A2885A70046E809 /* InitializePython.swift in Sources */,
				C89E75C32A46FB32000DD64F /* AppDelegate+Menu.swift in Sources */,
				C861E6202994F63A0056CB02 /* ServiceDelegate.swift in Sources */,
				C861E6112994F6070056CB02 /* AppDelegate.swift in Sources */,
			);
			runOnlyForDeploymentPostprocessing = 0;
		};
/* End PBXSourcesBuildPhase section */

/* Begin PBXTargetDependency section */
		C81291B02994F92700196E12 /* PBXTargetDependency */ = {
			isa = PBXTargetDependency;
			target = C861E60D2994F6070056CB02 /* ExtensionService */;
			targetProxy = C81291AF2994F92700196E12 /* PBXContainerItemProxy */;
		};
		C814589A2939EFDC00135263 /* PBXTargetDependency */ = {
			isa = PBXTargetDependency;
			target = C814588B2939EFDC00135263 /* EditorExtension */;
			targetProxy = C81458992939EFDC00135263 /* PBXContainerItemProxy */;
		};
		C8216B7F2980377E00AD38C7 /* PBXTargetDependency */ = {
			isa = PBXTargetDependency;
			target = C8216B6F298036EC00AD38C7 /* Helper */;
			targetProxy = C8216B7E2980377E00AD38C7 /* PBXContainerItemProxy */;
		};
/* End PBXTargetDependency section */

/* Begin XCBuildConfiguration section */
		C814589D2939EFDC00135263 /* Debug */ = {
			isa = XCBuildConfiguration;
			buildSettings = {
				CODE_SIGN_ENTITLEMENTS = EditorExtension/EditorExtension.entitlements;
				CODE_SIGN_STYLE = Automatic;
				COMBINE_HIDPI_IMAGES = YES;
				CURRENT_PROJECT_VERSION = "$(APP_BUILD)";
				DEVELOPMENT_TEAM = 5YKZ4Y3DAW;
				ENABLE_HARDENED_RUNTIME = YES;
				INFOPLIST_FILE = EditorExtension/Info.plist;
				INFOPLIST_KEY_CFBundleDisplayName = "$(EXTESNION_BUNDLE_NAME)";
				INFOPLIST_KEY_NSHumanReadableCopyright = "";
				LD_RUNPATH_SEARCH_PATHS = (
					"$(inherited)",
					"@executable_path/../Frameworks",
					"@executable_path/../../../../Frameworks",
				);
				MACOSX_DEPLOYMENT_TARGET = 12.0;
				MARKETING_VERSION = "$(APP_VERSION)";
				PRODUCT_BUNDLE_IDENTIFIER = "$(BUNDLE_IDENTIFIER_BASE).EditorExtension";
				PRODUCT_NAME = Copilot;
				SKIP_INSTALL = YES;
				SWIFT_EMIT_LOC_STRINGS = YES;
				SWIFT_VERSION = 5.0;
			};
			name = Debug;
		};
		C814589E2939EFDC00135263 /* Release */ = {
			isa = XCBuildConfiguration;
			buildSettings = {
				CODE_SIGN_ENTITLEMENTS = EditorExtension/EditorExtension.entitlements;
				CODE_SIGN_STYLE = Automatic;
				COMBINE_HIDPI_IMAGES = YES;
				CURRENT_PROJECT_VERSION = "$(APP_BUILD)";
				DEVELOPMENT_TEAM = 5YKZ4Y3DAW;
				ENABLE_HARDENED_RUNTIME = YES;
				INFOPLIST_FILE = EditorExtension/Info.plist;
				INFOPLIST_KEY_CFBundleDisplayName = "$(EXTESNION_BUNDLE_NAME)";
				INFOPLIST_KEY_NSHumanReadableCopyright = "";
				LD_RUNPATH_SEARCH_PATHS = (
					"$(inherited)",
					"@executable_path/../Frameworks",
					"@executable_path/../../../../Frameworks",
				);
				MACOSX_DEPLOYMENT_TARGET = 12.0;
				MARKETING_VERSION = "$(APP_VERSION)";
				PRODUCT_BUNDLE_IDENTIFIER = "$(BUNDLE_IDENTIFIER_BASE).EditorExtension";
				PRODUCT_NAME = Copilot;
				SKIP_INSTALL = YES;
				SWIFT_EMIT_LOC_STRINGS = YES;
				SWIFT_VERSION = 5.0;
			};
			name = Release;
		};
		C8189B232938973000C9DCDA /* Debug */ = {
			isa = XCBuildConfiguration;
			baseConfigurationReference = C81458AE293A009800135263 /* Config.debug.xcconfig */;
			buildSettings = {
				ALWAYS_SEARCH_USER_PATHS = NO;
				CLANG_ANALYZER_NONNULL = YES;
				CLANG_ANALYZER_NUMBER_OBJECT_CONVERSION = YES_AGGRESSIVE;
				CLANG_CXX_LANGUAGE_STANDARD = "gnu++20";
				CLANG_ENABLE_MODULES = YES;
				CLANG_ENABLE_OBJC_ARC = YES;
				CLANG_ENABLE_OBJC_WEAK = YES;
				CLANG_WARN_BLOCK_CAPTURE_AUTORELEASING = YES;
				CLANG_WARN_BOOL_CONVERSION = YES;
				CLANG_WARN_COMMA = YES;
				CLANG_WARN_CONSTANT_CONVERSION = YES;
				CLANG_WARN_DEPRECATED_OBJC_IMPLEMENTATIONS = YES;
				CLANG_WARN_DIRECT_OBJC_ISA_USAGE = YES_ERROR;
				CLANG_WARN_DOCUMENTATION_COMMENTS = YES;
				CLANG_WARN_EMPTY_BODY = YES;
				CLANG_WARN_ENUM_CONVERSION = YES;
				CLANG_WARN_INFINITE_RECURSION = YES;
				CLANG_WARN_INT_CONVERSION = YES;
				CLANG_WARN_NON_LITERAL_NULL_CONVERSION = YES;
				CLANG_WARN_OBJC_IMPLICIT_RETAIN_SELF = YES;
				CLANG_WARN_OBJC_LITERAL_CONVERSION = YES;
				CLANG_WARN_OBJC_ROOT_CLASS = YES_ERROR;
				CLANG_WARN_QUOTED_INCLUDE_IN_FRAMEWORK_HEADER = YES;
				CLANG_WARN_RANGE_LOOP_ANALYSIS = YES;
				CLANG_WARN_STRICT_PROTOTYPES = YES;
				CLANG_WARN_SUSPICIOUS_MOVE = YES;
				CLANG_WARN_UNGUARDED_AVAILABILITY = YES_AGGRESSIVE;
				CLANG_WARN_UNREACHABLE_CODE = YES;
				CLANG_WARN__DUPLICATE_METHOD_MATCH = YES;
				COPY_PHASE_STRIP = NO;
				DEBUG_INFORMATION_FORMAT = dwarf;
				ENABLE_STRICT_OBJC_MSGSEND = YES;
				ENABLE_TESTABILITY = YES;
				GCC_C_LANGUAGE_STANDARD = gnu11;
				GCC_DYNAMIC_NO_PIC = NO;
				GCC_NO_COMMON_BLOCKS = YES;
				GCC_OPTIMIZATION_LEVEL = 0;
				GCC_PREPROCESSOR_DEFINITIONS = (
					"DEBUG=1",
					"$(inherited)",
				);
				GCC_WARN_64_TO_32_BIT_CONVERSION = YES;
				GCC_WARN_ABOUT_RETURN_TYPE = YES_ERROR;
				GCC_WARN_UNDECLARED_SELECTOR = YES;
				GCC_WARN_UNINITIALIZED_AUTOS = YES_AGGRESSIVE;
				GCC_WARN_UNUSED_FUNCTION = YES;
				GCC_WARN_UNUSED_VARIABLE = YES;
				MACOSX_DEPLOYMENT_TARGET = 12.0;
				MTL_ENABLE_DEBUG_INFO = INCLUDE_SOURCE;
				MTL_FAST_MATH = YES;
				ONLY_ACTIVE_ARCH = YES;
				SDKROOT = macosx;
				SWIFT_ACTIVE_COMPILATION_CONDITIONS = DEBUG;
				SWIFT_OPTIMIZATION_LEVEL = "-Onone";
			};
			name = Debug;
		};
		C8189B242938973000C9DCDA /* Release */ = {
			isa = XCBuildConfiguration;
			baseConfigurationReference = C81458AD293A009600135263 /* Config.xcconfig */;
			buildSettings = {
				ALWAYS_SEARCH_USER_PATHS = NO;
				CLANG_ANALYZER_NONNULL = YES;
				CLANG_ANALYZER_NUMBER_OBJECT_CONVERSION = YES_AGGRESSIVE;
				CLANG_CXX_LANGUAGE_STANDARD = "gnu++20";
				CLANG_ENABLE_MODULES = YES;
				CLANG_ENABLE_OBJC_ARC = YES;
				CLANG_ENABLE_OBJC_WEAK = YES;
				CLANG_WARN_BLOCK_CAPTURE_AUTORELEASING = YES;
				CLANG_WARN_BOOL_CONVERSION = YES;
				CLANG_WARN_COMMA = YES;
				CLANG_WARN_CONSTANT_CONVERSION = YES;
				CLANG_WARN_DEPRECATED_OBJC_IMPLEMENTATIONS = YES;
				CLANG_WARN_DIRECT_OBJC_ISA_USAGE = YES_ERROR;
				CLANG_WARN_DOCUMENTATION_COMMENTS = YES;
				CLANG_WARN_EMPTY_BODY = YES;
				CLANG_WARN_ENUM_CONVERSION = YES;
				CLANG_WARN_INFINITE_RECURSION = YES;
				CLANG_WARN_INT_CONVERSION = YES;
				CLANG_WARN_NON_LITERAL_NULL_CONVERSION = YES;
				CLANG_WARN_OBJC_IMPLICIT_RETAIN_SELF = YES;
				CLANG_WARN_OBJC_LITERAL_CONVERSION = YES;
				CLANG_WARN_OBJC_ROOT_CLASS = YES_ERROR;
				CLANG_WARN_QUOTED_INCLUDE_IN_FRAMEWORK_HEADER = YES;
				CLANG_WARN_RANGE_LOOP_ANALYSIS = YES;
				CLANG_WARN_STRICT_PROTOTYPES = YES;
				CLANG_WARN_SUSPICIOUS_MOVE = YES;
				CLANG_WARN_UNGUARDED_AVAILABILITY = YES_AGGRESSIVE;
				CLANG_WARN_UNREACHABLE_CODE = YES;
				CLANG_WARN__DUPLICATE_METHOD_MATCH = YES;
				COPY_PHASE_STRIP = NO;
				DEBUG_INFORMATION_FORMAT = "dwarf-with-dsym";
				ENABLE_NS_ASSERTIONS = NO;
				ENABLE_STRICT_OBJC_MSGSEND = YES;
				GCC_C_LANGUAGE_STANDARD = gnu11;
				GCC_NO_COMMON_BLOCKS = YES;
				GCC_WARN_64_TO_32_BIT_CONVERSION = YES;
				GCC_WARN_ABOUT_RETURN_TYPE = YES_ERROR;
				GCC_WARN_UNDECLARED_SELECTOR = YES;
				GCC_WARN_UNINITIALIZED_AUTOS = YES_AGGRESSIVE;
				GCC_WARN_UNUSED_FUNCTION = YES;
				GCC_WARN_UNUSED_VARIABLE = YES;
				MACOSX_DEPLOYMENT_TARGET = 12.0;
				MTL_ENABLE_DEBUG_INFO = NO;
				MTL_FAST_MATH = YES;
				SDKROOT = macosx;
				SWIFT_COMPILATION_MODE = wholemodule;
				SWIFT_OPTIMIZATION_LEVEL = "-O";
			};
			name = Release;
		};
		C8189B262938973000C9DCDA /* Debug */ = {
			isa = XCBuildConfiguration;
			buildSettings = {
				ALWAYS_EMBED_SWIFT_STANDARD_LIBRARIES = YES;
				ASSETCATALOG_COMPILER_APPICON_NAME = AppIcon;
				ASSETCATALOG_COMPILER_GLOBAL_ACCENT_COLOR_NAME = AccentColor;
				CODE_SIGN_ENTITLEMENTS = "Copilot for Xcode/Copilot_for_Xcode.entitlements";
				CODE_SIGN_STYLE = Automatic;
				COMBINE_HIDPI_IMAGES = YES;
				CURRENT_PROJECT_VERSION = "$(APP_BUILD)";
				DEVELOPMENT_ASSET_PATHS = "\"Copilot for Xcode/Preview Content\"";
				DEVELOPMENT_TEAM = 5YKZ4Y3DAW;
				ENABLE_HARDENED_RUNTIME = YES;
				ENABLE_PREVIEWS = YES;
				GENERATE_INFOPLIST_FILE = YES;
				INFOPLIST_FILE = "Copilot-for-Xcode-Info.plist";
				INFOPLIST_KEY_LSApplicationCategoryType = "public.app-category.developer-tools";
				INFOPLIST_KEY_NSHumanReadableCopyright = "";
				LD_RUNPATH_SEARCH_PATHS = (
					"$(inherited)",
					"@executable_path/../Frameworks",
				);
				MACOSX_DEPLOYMENT_TARGET = 12.0;
				MARKETING_VERSION = "$(APP_VERSION)";
				PRODUCT_BUNDLE_IDENTIFIER = "$(BUNDLE_IDENTIFIER_BASE)";
				PRODUCT_MODULE_NAME = Copilot_for_Xcode;
				PRODUCT_NAME = "$(HOST_APP_NAME)";
				SWIFT_EMIT_LOC_STRINGS = YES;
				SWIFT_VERSION = 5.0;
			};
			name = Debug;
		};
		C8189B272938973000C9DCDA /* Release */ = {
			isa = XCBuildConfiguration;
			buildSettings = {
				ALWAYS_EMBED_SWIFT_STANDARD_LIBRARIES = YES;
				ASSETCATALOG_COMPILER_APPICON_NAME = AppIcon;
				ASSETCATALOG_COMPILER_GLOBAL_ACCENT_COLOR_NAME = AccentColor;
				CODE_SIGN_ENTITLEMENTS = "Copilot for Xcode/Copilot_for_Xcode.entitlements";
				CODE_SIGN_STYLE = Automatic;
				COMBINE_HIDPI_IMAGES = YES;
				CURRENT_PROJECT_VERSION = "$(APP_BUILD)";
				DEVELOPMENT_ASSET_PATHS = "\"Copilot for Xcode/Preview Content\"";
				DEVELOPMENT_TEAM = 5YKZ4Y3DAW;
				ENABLE_HARDENED_RUNTIME = YES;
				ENABLE_PREVIEWS = YES;
				GENERATE_INFOPLIST_FILE = YES;
				INFOPLIST_FILE = "Copilot-for-Xcode-Info.plist";
				INFOPLIST_KEY_LSApplicationCategoryType = "public.app-category.developer-tools";
				INFOPLIST_KEY_NSHumanReadableCopyright = "";
				LD_RUNPATH_SEARCH_PATHS = (
					"$(inherited)",
					"@executable_path/../Frameworks",
				);
				MACOSX_DEPLOYMENT_TARGET = 12.0;
				MARKETING_VERSION = "$(APP_VERSION)";
				PRODUCT_BUNDLE_IDENTIFIER = "$(BUNDLE_IDENTIFIER_BASE)";
				PRODUCT_NAME = "$(HOST_APP_NAME)";
				SWIFT_EMIT_LOC_STRINGS = YES;
				SWIFT_VERSION = 5.0;
			};
			name = Release;
		};
		C8216B75298036EC00AD38C7 /* Debug */ = {
			isa = XCBuildConfiguration;
			buildSettings = {
				CODE_SIGN_STYLE = Automatic;
				DEVELOPMENT_TEAM = 5YKZ4Y3DAW;
				ENABLE_HARDENED_RUNTIME = YES;
				MACOSX_DEPLOYMENT_TARGET = 12.0;
				PRODUCT_NAME = "$(TARGET_NAME)";
				SKIP_INSTALL = YES;
				SWIFT_VERSION = 5.0;
			};
			name = Debug;
		};
		C8216B76298036EC00AD38C7 /* Release */ = {
			isa = XCBuildConfiguration;
			buildSettings = {
				CODE_SIGN_STYLE = Automatic;
				DEVELOPMENT_TEAM = 5YKZ4Y3DAW;
				ENABLE_HARDENED_RUNTIME = YES;
				MACOSX_DEPLOYMENT_TARGET = 12.0;
				PRODUCT_NAME = "$(TARGET_NAME)";
				SKIP_INSTALL = YES;
				SWIFT_VERSION = 5.0;
			};
			name = Release;
		};
		C861E61B2994F6080056CB02 /* Debug */ = {
			isa = XCBuildConfiguration;
			buildSettings = {
				ASSETCATALOG_COMPILER_APPICON_NAME = AppIcon;
				ASSETCATALOG_COMPILER_GLOBAL_ACCENT_COLOR_NAME = AccentColor;
				CODE_SIGN_ENTITLEMENTS = ExtensionService/ExtensionService.entitlements;
				CODE_SIGN_STYLE = Automatic;
				COMBINE_HIDPI_IMAGES = YES;
				CURRENT_PROJECT_VERSION = "$(APP_BUILD)";
				DEVELOPMENT_TEAM = 5YKZ4Y3DAW;
				ENABLE_HARDENED_RUNTIME = YES;
				ENABLE_PREVIEWS = YES;
				GENERATE_INFOPLIST_FILE = YES;
				INFOPLIST_FILE = ExtensionService/Info.plist;
				INFOPLIST_KEY_LSApplicationCategoryType = "public.app-category.developer-tools";
				INFOPLIST_KEY_NSHumanReadableCopyright = "";
				INFOPLIST_KEY_NSMainStoryboardFile = Main;
				INFOPLIST_KEY_NSPrincipalClass = NSApplication;
				LD_RUNPATH_SEARCH_PATHS = (
					"$(inherited)",
					"@executable_path/../Frameworks",
				);
				MACOSX_DEPLOYMENT_TARGET = 12.0;
				MARKETING_VERSION = "$(APP_VERSION)";
				PRODUCT_BUNDLE_IDENTIFIER = "$(BUNDLE_IDENTIFIER_BASE).ExtensionService";
				PRODUCT_NAME = "$(EXTENSION_SERVICE_NAME)";
				SKIP_INSTALL = YES;
				SWIFT_EMIT_LOC_STRINGS = YES;
				SWIFT_VERSION = 5.0;
			};
			name = Debug;
		};
		C861E61C2994F6080056CB02 /* Release */ = {
			isa = XCBuildConfiguration;
			buildSettings = {
				ASSETCATALOG_COMPILER_APPICON_NAME = AppIcon;
				ASSETCATALOG_COMPILER_GLOBAL_ACCENT_COLOR_NAME = AccentColor;
				CODE_SIGN_ENTITLEMENTS = ExtensionService/ExtensionService.entitlements;
				CODE_SIGN_STYLE = Automatic;
				COMBINE_HIDPI_IMAGES = YES;
				CURRENT_PROJECT_VERSION = "$(APP_BUILD)";
				DEVELOPMENT_TEAM = 5YKZ4Y3DAW;
				ENABLE_HARDENED_RUNTIME = YES;
				ENABLE_PREVIEWS = YES;
				GENERATE_INFOPLIST_FILE = YES;
				INFOPLIST_FILE = ExtensionService/Info.plist;
				INFOPLIST_KEY_LSApplicationCategoryType = "public.app-category.developer-tools";
				INFOPLIST_KEY_NSHumanReadableCopyright = "";
				INFOPLIST_KEY_NSMainStoryboardFile = Main;
				INFOPLIST_KEY_NSPrincipalClass = NSApplication;
				LD_RUNPATH_SEARCH_PATHS = (
					"$(inherited)",
					"@executable_path/../Frameworks",
				);
				MACOSX_DEPLOYMENT_TARGET = 12.0;
				MARKETING_VERSION = "$(APP_VERSION)";
				PRODUCT_BUNDLE_IDENTIFIER = "$(BUNDLE_IDENTIFIER_BASE).ExtensionService";
				PRODUCT_NAME = "$(EXTENSION_SERVICE_NAME)";
				SKIP_INSTALL = YES;
				SWIFT_EMIT_LOC_STRINGS = YES;
				SWIFT_VERSION = 5.0;
			};
			name = Release;
		};
/* End XCBuildConfiguration section */

/* Begin XCConfigurationList section */
		C814589C2939EFDC00135263 /* Build configuration list for PBXNativeTarget "EditorExtension" */ = {
			isa = XCConfigurationList;
			buildConfigurations = (
				C814589D2939EFDC00135263 /* Debug */,
				C814589E2939EFDC00135263 /* Release */,
			);
			defaultConfigurationIsVisible = 0;
			defaultConfigurationName = Release;
		};
		C8189B112938972F00C9DCDA /* Build configuration list for PBXProject "Copilot for Xcode" */ = {
			isa = XCConfigurationList;
			buildConfigurations = (
				C8189B232938973000C9DCDA /* Debug */,
				C8189B242938973000C9DCDA /* Release */,
			);
			defaultConfigurationIsVisible = 0;
			defaultConfigurationName = Release;
		};
		C8189B252938973000C9DCDA /* Build configuration list for PBXNativeTarget "Copilot for Xcode" */ = {
			isa = XCConfigurationList;
			buildConfigurations = (
				C8189B262938973000C9DCDA /* Debug */,
				C8189B272938973000C9DCDA /* Release */,
			);
			defaultConfigurationIsVisible = 0;
			defaultConfigurationName = Release;
		};
		C8216B74298036EC00AD38C7 /* Build configuration list for PBXNativeTarget "Helper" */ = {
			isa = XCConfigurationList;
			buildConfigurations = (
				C8216B75298036EC00AD38C7 /* Debug */,
				C8216B76298036EC00AD38C7 /* Release */,
			);
			defaultConfigurationIsVisible = 0;
			defaultConfigurationName = Release;
		};
		C861E61A2994F6080056CB02 /* Build configuration list for PBXNativeTarget "ExtensionService" */ = {
			isa = XCConfigurationList;
			buildConfigurations = (
				C861E61B2994F6080056CB02 /* Debug */,
				C861E61C2994F6080056CB02 /* Release */,
			);
			defaultConfigurationIsVisible = 0;
			defaultConfigurationName = Release;
		};
/* End XCConfigurationList section */

/* Begin XCRemoteSwiftPackageReference section */
		C8216B792980373800AD38C7 /* XCRemoteSwiftPackageReference "swift-argument-parser" */ = {
			isa = XCRemoteSwiftPackageReference;
			repositoryURL = "https://github.com/apple/swift-argument-parser.git";
			requirement = {
				kind = upToNextMajorVersion;
				minimumVersion = 1.0.0;
			};
		};
/* End XCRemoteSwiftPackageReference section */

/* Begin XCSwiftPackageProductDependency section */
		C8216B7C2980374300AD38C7 /* ArgumentParser */ = {
			isa = XCSwiftPackageProductDependency;
			package = C8216B792980373800AD38C7 /* XCRemoteSwiftPackageReference "swift-argument-parser" */;
			productName = ArgumentParser;
		};
		C861E61D2994F6150056CB02 /* Service */ = {
			isa = XCSwiftPackageProductDependency;
			productName = Service;
		};
		C86612F72A06AF74009197D9 /* HostApp */ = {
			isa = XCSwiftPackageProductDependency;
			productName = HostApp;
		};
		C882175B294187EF00A22FD3 /* Client */ = {
			isa = XCSwiftPackageProductDependency;
			productName = Client;
		};
/* End XCSwiftPackageProductDependency section */
	};
	rootObject = C8189B0E2938972F00C9DCDA /* Project object */;
}<|MERGE_RESOLUTION|>--- conflicted
+++ resolved
@@ -38,13 +38,9 @@
 		C87B03AC293B2CF300C77EAE /* XcodeKit.framework in Frameworks */ = {isa = PBXBuildFile; fileRef = C81458902939EFDC00135263 /* XcodeKit.framework */; };
 		C87B03AD293B2CF300C77EAE /* XcodeKit.framework in Embed Frameworks */ = {isa = PBXBuildFile; fileRef = C81458902939EFDC00135263 /* XcodeKit.framework */; settings = {ATTRIBUTES = (CodeSignOnCopy, RemoveHeadersOnCopy, ); }; };
 		C882175C294187EF00A22FD3 /* Client in Frameworks */ = {isa = PBXBuildFile; productRef = C882175B294187EF00A22FD3 /* Client */; };
-<<<<<<< HEAD
-		C8C8B60929AFA35F00034BEE /* CodeiumForXcodeExtensionService.app in Embed XPCService */ = {isa = PBXBuildFile; fileRef = C861E60E2994F6070056CB02 /* CodeiumForXcodeExtensionService.app */; settings = {ATTRIBUTES = (RemoveHeadersOnCopy, ); }; };
-=======
 		C89E75C32A46FB32000DD64F /* AppDelegate+Menu.swift in Sources */ = {isa = PBXBuildFile; fileRef = C89E75C22A46FB32000DD64F /* AppDelegate+Menu.swift */; };
 		C8A3AE592A2885A70046E809 /* InitializePython.swift in Sources */ = {isa = PBXBuildFile; fileRef = C8A3AE582A2885A70046E809 /* InitializePython.swift */; };
-		C8C8B60929AFA35F00034BEE /* CopilotForXcodeExtensionService.app in Embed XPCService */ = {isa = PBXBuildFile; fileRef = C861E60E2994F6070056CB02 /* CopilotForXcodeExtensionService.app */; settings = {ATTRIBUTES = (RemoveHeadersOnCopy, ); }; };
->>>>>>> fc7403ec
+		C8C8B60929AFA35F00034BEE /* CodeiumForXcodeExtensionService.app in Embed XPCService */ = {isa = PBXBuildFile; fileRef = C861E60E2994F6070056CB02 /* CodeiumForXcodeExtensionService.app */; settings = {ATTRIBUTES = (RemoveHeadersOnCopy, ); }; };
 		C8DCF00029CE11D500FDDDD7 /* ChatWithSelection.swift in Sources */ = {isa = PBXBuildFile; fileRef = C8DCEFFF29CE11D500FDDDD7 /* ChatWithSelection.swift */; };
 /* End PBXBuildFile section */
 
