--- conflicted
+++ resolved
@@ -26,34 +26,7 @@
     }
 }
 
-let isProIncluded: Bool = {
-    func isProIncluded(file: StaticString = #file) -> Bool {
-        let filePath = "\(file)"
-        let fileURL = URL(fileURLWithPath: filePath)
-        let rootURL = fileURL
-            .deletingLastPathComponent()
-            .deletingLastPathComponent()
-        let confURL = rootURL.appendingPathComponent("PLUS")
-        if !FileManager.default.fileExists(atPath: confURL.path) {
-            return false
-        }
-        do {
-            if let content = try String(
-                data: Data(contentsOf: confURL),
-                encoding: .utf8
-            ) {
-                if content.hasPrefix("YES") {
-                    return true
-                }
-            }
-            return false
-        } catch {
-            return false
-        }
-    }
-
-    return isProIncluded()
-}()
+let isProIncluded: Bool = false
 
 // MARK: - Package
 
@@ -366,56 +339,3 @@
         ),
     ]
 )
-<<<<<<< HEAD
-
-// MARK: - Pro
-
-extension [Target.Dependency] {
-    func pro(_ targetNames: [String]) -> [Target.Dependency] {
-        if isProIncluded {
-            // include the pro package
-            return self + targetNames.map { Target.Dependency.product(name: $0, package: "Pro") }
-        }
-        return self
-    }
-}
-
-extension [Package.Dependency] {
-    var pro: [Package.Dependency] {
-        if isProIncluded {
-            // include the pro package
-            return self + [.package(path: "../Pro")]
-        }
-        return self
-    }
-}
-
-import Foundation
-
-let isProIncluded: Bool = {
-    func isProIncluded(file: StaticString = #file) -> Bool {
-        let filePath = "\(file)"
-        let fileURL = URL(fileURLWithPath: filePath)
-        let rootURL = fileURL
-            .deletingLastPathComponent()
-            .deletingLastPathComponent()
-        let confURL = rootURL.appendingPathComponent("PLUS")
-        if !FileManager.default.fileExists(atPath: confURL.path) {
-            return false
-        }
-        do {
-            let content = String(
-                data: try Data(contentsOf: confURL),
-                encoding: .utf8
-            )
-            print("")
-            return content?.hasPrefix("YES") ?? false
-        } catch {
-            return false
-        }
-    }
-
-    return isProIncluded()
-}()
-=======
->>>>>>> cee3f35a
