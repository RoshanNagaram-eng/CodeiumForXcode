{
  "pins" : [
    {
<<<<<<< HEAD
=======
      "identity" : "codablewrappers",
      "kind" : "remoteSourceControl",
      "location" : "https://github.com/GottaGetSwifty/CodableWrappers",
      "state" : {
        "revision" : "4eb46a4c656333e8514db8aad204445741de7d40",
        "version" : "2.0.7"
      }
    },
    {
      "identity" : "combine-schedulers",
      "kind" : "remoteSourceControl",
      "location" : "https://github.com/pointfreeco/combine-schedulers",
      "state" : {
        "revision" : "ec62f32d21584214a4b27c8cee2b2ad70ab2c38a",
        "version" : "0.11.0"
      }
    },
    {
>>>>>>> cee3f35a
      "identity" : "fseventswrapper",
      "kind" : "remoteSourceControl",
      "location" : "https://github.com/Frizlab/FSEventsWrapper",
      "state" : {
        "revision" : "e0c59a2ce2775e5f6642da6d19207445f10112d0",
        "version" : "1.0.2"
      }
    },
    {
      "identity" : "glob",
      "kind" : "remoteSourceControl",
      "location" : "https://github.com/Bouke/Glob",
      "state" : {
        "revision" : "deda6e163d2ff2a8d7e138e2c3326dbd71157faf",
        "version" : "1.0.5"
      }
    },
    {
      "identity" : "highlightr",
      "kind" : "remoteSourceControl",
      "location" : "https://github.com/intitni/Highlightr",
      "state" : {
        "branch" : "bump-highlight-js-version",
        "revision" : "4ffbb1b0b721378263297cafea6f2838044eb1eb"
      }
    },
    {
      "identity" : "jsonrpc",
      "kind" : "remoteSourceControl",
      "location" : "https://github.com/ChimeHQ/JSONRPC",
      "state" : {
        "revision" : "5da978702aece6ba5c7879b0d253c180d61e4ef3",
        "version" : "0.6.0"
      }
    },
    {
      "identity" : "keychainaccess",
      "kind" : "remoteSourceControl",
      "location" : "https://github.com/kishikawakatsumi/KeychainAccess",
      "state" : {
        "revision" : "84e546727d66f1adc5439debad16270d0fdd04e7",
        "version" : "4.2.2"
      }
    },
    {
      "identity" : "languageclient",
      "kind" : "remoteSourceControl",
      "location" : "https://github.com/ChimeHQ/LanguageClient",
      "state" : {
        "revision" : "f0198ee0a102d266078f7d9c28f086f2989f988a",
        "version" : "0.3.1"
      }
    },
    {
      "identity" : "languageserverprotocol",
      "kind" : "remoteSourceControl",
      "location" : "https://github.com/ChimeHQ/LanguageServerProtocol",
      "state" : {
        "revision" : "6e97f943dc024307c5524a80bd33cdbd1cc621de",
        "version" : "0.8.0"
      }
    },
    {
      "identity" : "operationplus",
      "kind" : "remoteSourceControl",
      "location" : "https://github.com/ChimeHQ/OperationPlus",
      "state" : {
        "revision" : "1340f95dce3e93d742497d88db18f8676f4badf4",
        "version" : "1.6.0"
      }
    },
    {
      "identity" : "processenv",
      "kind" : "remoteSourceControl",
      "location" : "https://github.com/ChimeHQ/ProcessEnv",
      "state" : {
        "revision" : "29487b6581bb785c372c611c943541ef4309d051",
        "version" : "0.3.1"
      }
    },
    {
      "identity" : "pythonkit",
      "kind" : "remoteSourceControl",
      "location" : "https://github.com/pvieito/PythonKit.git",
      "state" : {
        "branch" : "master",
        "revision" : "060e1c8b0d14e4d241b3623fdbe83d0e3c81a993"
      }
    },
    {
      "identity" : "sparkle",
      "kind" : "remoteSourceControl",
      "location" : "https://github.com/sparkle-project/Sparkle",
      "state" : {
        "revision" : "631846cc829f0f0cae327df9bafe5a32b7ddadce",
        "version" : "2.4.0"
      }
    },
    {
      "identity" : "swift-async-algorithms",
      "kind" : "remoteSourceControl",
      "location" : "https://github.com/apple/swift-async-algorithms",
      "state" : {
        "revision" : "9cfed92b026c524674ed869a4ff2dcfdeedf8a2a",
        "version" : "0.1.0"
      }
    },
    {
      "identity" : "swift-case-paths",
      "kind" : "remoteSourceControl",
      "location" : "https://github.com/pointfreeco/swift-case-paths",
      "state" : {
        "revision" : "fc45e7b2cfece9dd80b5a45e6469ffe67fe67984",
        "version" : "0.14.1"
      }
    },
    {
      "identity" : "swift-clocks",
      "kind" : "remoteSourceControl",
      "location" : "https://github.com/pointfreeco/swift-clocks",
      "state" : {
        "revision" : "0fbaebfc013715dab44d715a4d350ba37f297e4d",
        "version" : "0.4.0"
      }
    },
    {
      "identity" : "swift-case-paths",
      "kind" : "remoteSourceControl",
      "location" : "https://github.com/pointfreeco/swift-case-paths",
      "state" : {
        "revision" : "fc45e7b2cfece9dd80b5a45e6469ffe67fe67984",
        "version" : "0.14.1"
      }
    },
    {
      "identity" : "swift-collections",
      "kind" : "remoteSourceControl",
      "location" : "https://github.com/apple/swift-collections.git",
      "state" : {
        "revision" : "937e904258d22af6e447a0b72c0bc67583ef64a2",
        "version" : "1.0.4"
      }
    },
    {
      "identity" : "swift-composable-architecture",
      "kind" : "remoteSourceControl",
      "location" : "https://github.com/pointfreeco/swift-composable-architecture",
      "state" : {
        "revision" : "9f4202ab5b8422aa90f0ed983bf7652c3af7abf0",
        "version" : "0.59.0"
      }
    },
    {
      "identity" : "swift-concurrency-extras",
      "kind" : "remoteSourceControl",
      "location" : "https://github.com/pointfreeco/swift-concurrency-extras",
      "state" : {
        "revision" : "479750bd98fac2e813fffcf2af0728b5b0085795",
        "version" : "0.1.1"
      }
    },
    {
      "identity" : "swift-custom-dump",
      "kind" : "remoteSourceControl",
      "location" : "https://github.com/pointfreeco/swift-custom-dump",
      "state" : {
        "revision" : "4a87bb75be70c983a9548597e8783236feb3401e",
        "version" : "0.11.1"
      }
    },
    {
      "identity" : "swift-dependencies",
      "kind" : "remoteSourceControl",
      "location" : "https://github.com/pointfreeco/swift-dependencies",
      "state" : {
        "revision" : "16fd42ae04c6e7f74a6a86395d04722c641cccee",
        "version" : "0.6.0"
      }
    },
    {
      "identity" : "swift-identified-collections",
      "kind" : "remoteSourceControl",
      "location" : "https://github.com/pointfreeco/swift-identified-collections",
      "state" : {
        "revision" : "d01446a78fb768adc9a78cbb6df07767c8ccfc29",
        "version" : "0.8.0"
      }
    },
    {
      "identity" : "swift-markdown-ui",
      "kind" : "remoteSourceControl",
      "location" : "https://github.com/gonzalezreal/swift-markdown-ui",
      "state" : {
        "revision" : "12b351a75201a8124c2f2e1f9fc6ef5cd812c0b9",
        "version" : "2.1.0"
      }
    },
    {
      "identity" : "swift-parsing",
      "kind" : "remoteSourceControl",
      "location" : "https://github.com/pointfreeco/swift-parsing",
      "state" : {
        "revision" : "27c941bbd22a4bbc53005a15a0440443fd892f70",
        "version" : "0.12.1"
      }
    },
    {
<<<<<<< HEAD
=======
      "identity" : "swift-syntax",
      "kind" : "remoteSourceControl",
      "location" : "https://github.com/apple/swift-syntax.git",
      "state" : {
        "branch" : "main",
        "revision" : "e149b01cfd3e96240e102729697e2095c19157ef"
      }
    },
    {
      "identity" : "swiftsoup",
      "kind" : "remoteSourceControl",
      "location" : "https://github.com/scinfu/SwiftSoup.git",
      "state" : {
        "revision" : "8b6cf29eead8841a1fa7822481cb3af4ddaadba6",
        "version" : "2.6.1"
      }
    },
    {
      "identity" : "swifttreesitter",
      "kind" : "remoteSourceControl",
      "location" : "https://github.com/ChimeHQ/SwiftTreeSitter",
      "state" : {
        "revision" : "a9b1335d5151b62b11f07599bd07d07dc5965de3",
        "version" : "0.7.2"
      }
    },
    {
      "identity" : "swiftui-navigation",
      "kind" : "remoteSourceControl",
      "location" : "https://github.com/pointfreeco/swiftui-navigation",
      "state" : {
        "revision" : "2aa885e719087ee19df251c08a5980ad3e787f12",
        "version" : "0.8.0"
      }
    },
    {
      "identity" : "tiktoken",
      "kind" : "remoteSourceControl",
      "location" : "https://github.com/intitni/Tiktoken",
      "state" : {
        "branch" : "main",
        "revision" : "6a2ac324c6daec167ca95268d5a487e6de6a1cea"
      }
    },
    {
      "identity" : "tree-sitter-objc",
      "kind" : "remoteSourceControl",
      "location" : "https://github.com/lukepistrol/tree-sitter-objc",
      "state" : {
        "branch" : "feature/spm",
        "revision" : "1b54ef0b5efddddf393b45e173788499cc572048"
      }
    },
    {
      "identity" : "tree-sitter-swift",
      "kind" : "remoteSourceControl",
      "location" : "https://github.com/alex-pinkus/tree-sitter-swift",
      "state" : {
        "branch" : "with-generated-files",
        "revision" : "eda05af7ac41adb4eb19c346883c0fa32fe3bdd8"
      }
    },
    {
      "identity" : "usearch",
      "kind" : "remoteSourceControl",
      "location" : "https://github.com/unum-cloud/usearch",
      "state" : {
        "revision" : "33c53288b44ccb55de77776820676132a6e4c42a",
        "version" : "0.23.0"
      }
    },
    {
>>>>>>> cee3f35a
      "identity" : "xctest-dynamic-overlay",
      "kind" : "remoteSourceControl",
      "location" : "https://github.com/pointfreeco/xctest-dynamic-overlay",
      "state" : {
<<<<<<< HEAD
        "revision" : "4af50b38daf0037cfbab15514a241224c3f62f98",
        "version" : "0.8.5"
=======
        "revision" : "50843cbb8551db836adec2290bb4bc6bac5c1865",
        "version" : "0.9.0"
>>>>>>> cee3f35a
      }
    }
  ],
  "version" : 2
}<|MERGE_RESOLUTION|>--- conflicted
+++ resolved
@@ -1,8 +1,6 @@
 {
   "pins" : [
     {
-<<<<<<< HEAD
-=======
       "identity" : "codablewrappers",
       "kind" : "remoteSourceControl",
       "location" : "https://github.com/GottaGetSwifty/CodableWrappers",
@@ -21,7 +19,6 @@
       }
     },
     {
->>>>>>> cee3f35a
       "identity" : "fseventswrapper",
       "kind" : "remoteSourceControl",
       "location" : "https://github.com/Frizlab/FSEventsWrapper",
@@ -58,15 +55,6 @@
       }
     },
     {
-      "identity" : "keychainaccess",
-      "kind" : "remoteSourceControl",
-      "location" : "https://github.com/kishikawakatsumi/KeychainAccess",
-      "state" : {
-        "revision" : "84e546727d66f1adc5439debad16270d0fdd04e7",
-        "version" : "4.2.2"
-      }
-    },
-    {
       "identity" : "languageclient",
       "kind" : "remoteSourceControl",
       "location" : "https://github.com/ChimeHQ/LanguageClient",
@@ -103,15 +91,6 @@
       }
     },
     {
-      "identity" : "pythonkit",
-      "kind" : "remoteSourceControl",
-      "location" : "https://github.com/pvieito/PythonKit.git",
-      "state" : {
-        "branch" : "master",
-        "revision" : "060e1c8b0d14e4d241b3623fdbe83d0e3c81a993"
-      }
-    },
-    {
       "identity" : "sparkle",
       "kind" : "remoteSourceControl",
       "location" : "https://github.com/sparkle-project/Sparkle",
@@ -148,15 +127,6 @@
       }
     },
     {
-      "identity" : "swift-case-paths",
-      "kind" : "remoteSourceControl",
-      "location" : "https://github.com/pointfreeco/swift-case-paths",
-      "state" : {
-        "revision" : "fc45e7b2cfece9dd80b5a45e6469ffe67fe67984",
-        "version" : "0.14.1"
-      }
-    },
-    {
       "identity" : "swift-collections",
       "kind" : "remoteSourceControl",
       "location" : "https://github.com/apple/swift-collections.git",
@@ -229,8 +199,6 @@
       }
     },
     {
-<<<<<<< HEAD
-=======
       "identity" : "swift-syntax",
       "kind" : "remoteSourceControl",
       "location" : "https://github.com/apple/swift-syntax.git",
@@ -303,18 +271,12 @@
       }
     },
     {
->>>>>>> cee3f35a
       "identity" : "xctest-dynamic-overlay",
       "kind" : "remoteSourceControl",
       "location" : "https://github.com/pointfreeco/xctest-dynamic-overlay",
       "state" : {
-<<<<<<< HEAD
-        "revision" : "4af50b38daf0037cfbab15514a241224c3f62f98",
-        "version" : "0.8.5"
-=======
         "revision" : "50843cbb8551db836adec2290bb4bc6bac5c1865",
         "version" : "0.9.0"
->>>>>>> cee3f35a
       }
     }
   ],
