--- conflicted
+++ resolved
@@ -36,22 +36,6 @@
 
             Divider()
 
-<<<<<<< HEAD
-            Group {
-                switch tab {
-                case .general:
-                    GeneralView()
-                case .service:
-                    ServiceView()
-                case .feature:
-                    FeatureSettingsView()
-                case .customCommand:
-                    EmptyView()
-//                    CustomCommandView()
-                case .debug:
-                    DebugSettingsView()
-                }
-=======
             ZStack(alignment: .center) {
                 GeneralView(store: store.scope(state: \.general, action: HostApp.Action.general))
                     .tabBarItem(
@@ -69,11 +53,11 @@
                     title: "Feature",
                     image: "star.square"
                 )
-                CustomCommandView(store: customCommandStore).tabBarItem(
-                    tag: 3,
-                    title: "Custom Command",
-                    image: "command.square"
-                )
+                //CustomCommandView(store: customCommandStore).tabBarItem(
+                //    tag: 3,
+                //    title: "Custom Command",
+                //    image: "command.square"
+                //)
                 #if canImport(ProHostApp)
                 PlusView(onLicenseKeyChanged: {
                     store.send(.informExtensionServiceAboutLicenseKeyChange)
@@ -88,7 +72,6 @@
                     title: "Advanced",
                     image: "gearshape.2"
                 )
->>>>>>> 129c4491
             }
             .environment(\.tabBarTabTag, tag)
             .frame(minHeight: 400)
@@ -134,42 +117,6 @@
 
     var body: some View {
         HStack {
-<<<<<<< HEAD
-            ForEach(Tab.allCases, id: \.self) { tab in
-                switch tab {
-                case .general:
-                    TabBarButton(
-                        currentTab: $tab,
-                        title: "General",
-                        image: "app.gift",
-                        tab: tab
-                    )
-                case .service:
-                    TabBarButton(currentTab: $tab, title: "Service", image: "globe", tab: tab)
-                case .feature:
-                    TabBarButton(
-                        currentTab: $tab,
-                        title: "Feature",
-                        image: "star.square",
-                        tab: tab
-                    )
-                case .customCommand:
-//                    TabBarButton(
-//                        currentTab: $tab,
-//                        title: "Custom Command",
-//                        image: "command.square",
-//                        tab: tab
-//                    )
-                    EmptyView()
-                case .debug:
-                    TabBarButton(
-                        currentTab: $tab,
-                        title: "Advanced",
-                        image: "gearshape.2",
-                        tab: tab
-                    )
-                }
-=======
             ForEach(tabBarItems) { tab in
                 TabBarButton(
                     currentTag: $tag,
@@ -177,7 +124,6 @@
                     title: tab.title,
                     image: tab.image
                 )
->>>>>>> 129c4491
             }
         }
     }
