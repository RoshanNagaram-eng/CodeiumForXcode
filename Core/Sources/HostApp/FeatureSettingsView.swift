--- conflicted
+++ resolved
@@ -13,7 +13,6 @@
                     image: "lightbulb"
                 )
 
-<<<<<<< HEAD
 //            ScrollView {
 //                ChatSettingsView().padding()
 //            }
@@ -33,47 +32,6 @@
 //                subtitle: "Write code with natural language",
 //                image: "paintbrush"
 //            )
-=======
-            ChatSettingsView()
-                .sidebarItem(
-                    tag: 1,
-                    title: "Chat",
-                    subtitle: "Chat about your code",
-                    image: "character.bubble"
-                )
-
-            ScrollView {
-                PromptToCodeSettingsView().padding()
-            }
-            .sidebarItem(
-                tag: 2,
-                title: "Prompt to Code",
-                subtitle: "Write code with natural language",
-                image: "paintbrush"
-            )
-
-            ScrollView {
-                XcodeSettingsView().padding()
-            }
-            .sidebarItem(
-                tag: 3,
-                title: "Xcode",
-                subtitle: "Xcode related features",
-                image: "app"
-            )
-
-//            #if canImport(ProHostApp)
-//            ScrollView {
-//                TerminalSettingsView().padding()
-//            }
-//            .sidebarItem(
-//                tag: 3,
-//                title: "Terminal",
-//                subtitle: "Terminal chat tab",
-//                image: "terminal"
-//            )
-//            #endif
->>>>>>> b882211a
         }
     }
 }
