import SwiftUI

struct FeatureSettingsView: View {
    @State var tag = 0

    var body: some View {
        SidebarTabView(tag: $tag) { 
            ScrollView {
                SuggestionSettingsView().padding()
            }
            .sidebarItem(
                tag: 0,
                title: "Suggestion",
                subtitle: "Generate suggestions for your code",
                image: "lightbulb"
            )

<<<<<<< HEAD
//            ScrollView {
//                ChatSettingsView()
//            }
//            .padding()
//            .sidebarItem(
//                tag: 1,
//                title: "Chat",
//                subtitle: "Chat about your code",
//                image: "character.bubble"
//            )
//
//            ScrollView {
//                PromptToCodeSettingsView()
//            }
//            .padding()
//            .sidebarItem(
//                tag: 2,
//                title: "Prompt to Code",
//                subtitle: "Write code with natural language",
//                image: "paintbrush"
//            )
=======
            ScrollView {
                ChatSettingsView().padding()
            }
            .sidebarItem(
                tag: 1,
                title: "Chat",
                subtitle: "Chat about your code",
                image: "character.bubble"
            )

            ScrollView {
                PromptToCodeSettingsView().padding()
            }
            .sidebarItem(
                tag: 2,
                title: "Prompt to Code",
                subtitle: "Write code with natural language",
                image: "paintbrush"
            )
>>>>>>> 179b6922
        }
    }
}

struct FeatureSettingsView_Previews: PreviewProvider {
    static var previews: some View {
        FeatureSettingsView()
            .frame(width: 800)
    }
}
<|MERGE_RESOLUTION|>--- conflicted
+++ resolved
@@ -15,11 +15,9 @@
                 image: "lightbulb"
             )
 
-<<<<<<< HEAD
 //            ScrollView {
-//                ChatSettingsView()
+//                ChatSettingsView().padding()
 //            }
-//            .padding()
 //            .sidebarItem(
 //                tag: 1,
 //                title: "Chat",
@@ -28,36 +26,14 @@
 //            )
 //
 //            ScrollView {
-//                PromptToCodeSettingsView()
+//                PromptToCodeSettingsView().padding()
 //            }
-//            .padding()
 //            .sidebarItem(
 //                tag: 2,
 //                title: "Prompt to Code",
 //                subtitle: "Write code with natural language",
 //                image: "paintbrush"
 //            )
-=======
-            ScrollView {
-                ChatSettingsView().padding()
-            }
-            .sidebarItem(
-                tag: 1,
-                title: "Chat",
-                subtitle: "Chat about your code",
-                image: "character.bubble"
-            )
-
-            ScrollView {
-                PromptToCodeSettingsView().padding()
-            }
-            .sidebarItem(
-                tag: 2,
-                title: "Prompt to Code",
-                subtitle: "Write code with natural language",
-                image: "paintbrush"
-            )
->>>>>>> 179b6922
         }
     }
 }
