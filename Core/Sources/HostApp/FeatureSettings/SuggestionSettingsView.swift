--- conflicted
+++ resolved
@@ -52,53 +52,38 @@
                 Text("Presentation")
             }
 
-<<<<<<< HEAD
-//                Picker(selection: $settings.suggestionFeatureProvider) {
-//                    ForEach(SuggestionFeatureProvider.allCases, id: \.rawValue) {
-//                        switch $0 {
-//                        case .gitHubCopilot:
-//                            Text("GitHub Copilot").tag($0)
-//                        case .codeium:
-//                            Text("Codeium").tag($0)
-//                        }
+//            Picker(selection: $settings.suggestionFeatureProvider) {
+//                ForEach(SuggestionFeatureProvider.allCases, id: \.rawValue) {
+//                    switch $0 {
+//                    case .gitHubCopilot:
+//                        Text("GitHub Copilot").tag($0)
+//                    case .codeium:
+//                        Text("Codeium").tag($0)
 //                    }
-//                } label: {
-//                    Text("Feature Provider")
 //                }
-=======
-            Picker(selection: $settings.suggestionFeatureProvider) {
-                ForEach(SuggestionFeatureProvider.allCases, id: \.rawValue) {
-                    switch $0 {
-                    case .gitHubCopilot:
-                        Text("GitHub Copilot").tag($0)
-                    case .codeium:
-                        Text("Codeium").tag($0)
-                    }
-                }
-            } label: {
-                Text("Feature Provider")
-            }
->>>>>>> cee3f35a
+//            } label: {
+//                Text("Feature Provider")
+//            }
 
             Toggle(isOn: $settings.realtimeSuggestionToggle) {
                 Text("Real-time Suggestion")
             }
 
-            #if canImport(ProHostApp)
-            WithFeatureEnabled(\.suggestionSense) {
-                Toggle(isOn: $settings.isSuggestionSenseEnabled) {
-                    Text("Suggestion Cheatsheet (Experimental)")
-                }
-            }
-            #endif
-
-            #if canImport(ProHostApp)
-            WithFeatureEnabled(\.tabToAcceptSuggestion) {
-                Toggle(isOn: $settings.acceptSuggestionWithTab) {
-                    Text("Accept Suggestion with Tab")
-                }
-            }
-            #endif
+//            #if canImport(ProHostApp)
+//            WithFeatureEnabled(\.suggestionSense) {
+//                Toggle(isOn: $settings.isSuggestionSenseEnabled) {
+//                    Text("Suggestion Cheatsheet (Experimental)")
+//                }
+//            }
+//            #endif
+//
+//            #if canImport(ProHostApp)
+//            WithFeatureEnabled(\.tabToAcceptSuggestion) {
+//                Toggle(isOn: $settings.acceptSuggestionWithTab) {
+//                    Text("Accept Suggestion with Tab")
+//                }
+//            }
+//            #endif
 
             HStack {
                 Toggle(isOn: $settings.disableSuggestionFeatureGlobally) {
