--- conflicted
+++ resolved
@@ -290,12 +290,6 @@
                     },
                     description: "Experimental. Enable the bot to read the relevant code of the editing file in the project, third party packages and the SDK."
                 ) {
-<<<<<<< HEAD
-                    WithFeatureEnabled(\.senseScopeInChat, alignment: .hidden) {
-                        Form {
-                            Toggle(isOn: $settings.enableSenseScopeByDefaultInChatContext) {
-                                Text("Enable by default")
-=======
                     Form {
                         Toggle(isOn: $settings.enableSenseScopeByDefaultInChatContext) {
                             Text("Enable by default")
@@ -318,7 +312,6 @@
                                         ?? "No Model Found"
                                 )
                                 .tag(settings.preferredChatModelIdForSenseScope)
->>>>>>> 7e1950e9
                             }
 
                             Picker(
@@ -354,12 +347,6 @@
                     },
                     description: "Experimental. Enable the bot to search code symbols in the project, third party packages and the SDK."
                 ) {
-<<<<<<< HEAD
-                    WithFeatureEnabled(\.projectScopeInChat, alignment: .hidden) {
-                        Form {
-                            Toggle(isOn: $settings.enableProjectScopeByDefaultInChatContext) {
-                                Text("Enable by default")
-=======
                     Form {
                         Toggle(isOn: $settings.enableProjectScopeByDefaultInChatContext) {
                             Text("Enable by default")
@@ -382,7 +369,6 @@
                                         ?? "No Model Found"
                                 )
                                 .tag(settings.preferredChatModelIdForProjectScope)
->>>>>>> 7e1950e9
                             }
 
                             Picker(
