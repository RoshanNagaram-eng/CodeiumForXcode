import Dependencies
import Foundation
<<<<<<< HEAD
#if canImport(KeyBindingManager)
import KeyBindingManager
#endif
=======
>>>>>>> 76fbd447
import Workspace

#if canImport(KeyBindingManager)
import EnhancedWorkspace
import KeyBindingManager
#endif

@globalActor public enum ServiceActor {
    public actor TheActor {}
    public static let shared = TheActor()
}

/// The running extension service.
public final class Service {
    public static let shared = Service()

    @WorkspaceActor
    let workspacePool: WorkspacePool
    @MainActor
    public let guiController = GraphicalUserInterfaceController()
    public let realtimeSuggestionController = RealtimeSuggestionController()
    public let scheduledCleaner: ScheduledCleaner
    #if canImport(KeyBindingManager)
    let keyBindingManager: KeyBindingManager
    #endif

    private init() {
        @Dependency(\.workspacePool) var workspacePool

        scheduledCleaner = .init(workspacePool: workspacePool, guiController: guiController)
        #if canImport(KeyBindingManager)
        keyBindingManager = .init(
            workspacePool: workspacePool,
            acceptSuggestion: {
                Task {
                    await PseudoCommandHandler().acceptSuggestion()
                }
            }
        )
        #endif
<<<<<<< HEAD
=======

        workspacePool.registerPlugin { SuggestionServiceWorkspacePlugin(workspace: $0) }
        #if canImport(EnhancedWorkspace)
        if !UserDefaults.shared.value(for: \.disableEnhancedWorkspace) {
            workspacePool.registerPlugin { EnhancedWorkspacePlugin(workspace: $0) }
        }
        #endif

        self.workspacePool = workspacePool
>>>>>>> 76fbd447
    }

    @MainActor
    public func start() {
        scheduledCleaner.start()
        realtimeSuggestionController.start()
        guiController.start()
        #if canImport(KeyBindingManager)
        keyBindingManager.start()
        #endif
        DependencyUpdater().update()
    }
}
<|MERGE_RESOLUTION|>--- conflicted
+++ resolved
@@ -1,11 +1,5 @@
 import Dependencies
 import Foundation
-<<<<<<< HEAD
-#if canImport(KeyBindingManager)
-import KeyBindingManager
-#endif
-=======
->>>>>>> 76fbd447
 import Workspace
 
 #if canImport(KeyBindingManager)
@@ -46,8 +40,6 @@
             }
         )
         #endif
-<<<<<<< HEAD
-=======
 
         workspacePool.registerPlugin { SuggestionServiceWorkspacePlugin(workspace: $0) }
         #if canImport(EnhancedWorkspace)
@@ -57,7 +49,6 @@
         #endif
 
         self.workspacePool = workspacePool
->>>>>>> 76fbd447
     }
 
     @MainActor
