--- conflicted
+++ resolved
@@ -380,13 +380,8 @@
         guard let selectionRange = focusElement.selectedTextRange else { return nil }
         let content = focusElement.value
         let split = content.breakLines(appendLineBreakToLastLine: false)
-<<<<<<< HEAD
-        let range = convertRangeToCursorRange(selectionRange, in: content)
+        let range = SourceEditor.convertRangeToCursorRange(selectionRange, in: content)
         return (content, split, [range], range.start, selectionRange.lowerBound)
-=======
-        let range = SourceEditor.convertRangeToCursorRange(selectionRange, in: content)
-        return (content, split, [range], range.start)
->>>>>>> 12e0844f
     }
 
     func getFileURL() async -> URL? {
