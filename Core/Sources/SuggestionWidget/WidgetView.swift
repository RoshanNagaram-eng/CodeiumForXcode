--- conflicted
+++ resolved
@@ -124,33 +124,19 @@
 
     var body: some View {
         Group {
-<<<<<<< HEAD
 //            Group { // Commands
-//                if !isChatOpen {
-//                    Button(action: {
-//                        onOpenChatClicked()
-//                    }) {
-//                        Text("Open Chat")
+//                WithViewStore(store, observe: { $0.isChatOpen }) { viewStore in
+//                    if !viewStore.state {
+//                        Button(action: {
+//                            viewStore.send(.openChatButtonClicked)
+//                        }) {
+//                            Text("Open Chat")
+//                        }
 //                    }
 //                }
 //
 //                customCommandMenu()
 //            }
-=======
-            Group { // Commands
-                WithViewStore(store, observe: { $0.isChatOpen }) { viewStore in
-                    if !viewStore.state {
-                        Button(action: {
-                            viewStore.send(.openChatButtonClicked)
-                        }) {
-                            Text("Open Chat")
-                        }
-                    }
-                }
-
-                customCommandMenu()
-            }
->>>>>>> 9f03f6aa
 
             Divider()
 
@@ -163,13 +149,17 @@
             Divider()
 
             Group { // Settings
-<<<<<<< HEAD
-//                Button(action: {
-//                    chatWindowViewModel.chatPanelInASeparateWindow.toggle()
-//                }) {
-//                    Text("Detach Chat Panel")
-//                    if chatWindowViewModel.chatPanelInASeparateWindow {
-//                        Image(systemName: "checkmark")
+//                WithViewStore(
+//                    store,
+//                    observe: { $0.isChatPanelDetached }
+//                ) { viewStore in
+//                    Button(action: {
+//                        viewStore.send(.detachChatPanelToggleClicked)
+//                    }) {
+//                        Text("Detach Chat Panel")
+//                        if viewStore.state {
+//                            Image(systemName: "checkmark")
+//                        }
 //                    }
 //                }
 
@@ -181,30 +171,6 @@
 //                        Image(systemName: "checkmark")
 //                    }
 //                }
-=======
-                WithViewStore(
-                    store,
-                    observe: { $0.isChatPanelDetached }
-                ) { viewStore in
-                    Button(action: {
-                        viewStore.send(.detachChatPanelToggleClicked)
-                    }) {
-                        Text("Detach Chat Panel")
-                        if viewStore.state {
-                            Image(systemName: "checkmark")
-                        }
-                    }
-                }
-
-                Button(action: {
-                    useGlobalChat.toggle()
-                }) {
-                    Text("Use Shared Conversation")
-                    if useGlobalChat {
-                        Image(systemName: "checkmark")
-                    }
-                }
->>>>>>> 9f03f6aa
 
                 Button(action: {
                     realtimeSuggestionToggle.toggle()
