--- conflicted
+++ resolved
@@ -163,18 +163,6 @@
 //                    }
 //                }
 
-<<<<<<< HEAD
-//                Button(action: {
-//                    useGlobalChat.toggle()
-//                }) {
-//                    Text("Use Shared Conversation")
-//                    if useGlobalChat {
-//                        Image(systemName: "checkmark")
-//                    }
-//                }
-
-=======
->>>>>>> 129c4491
                 Button(action: {
                     realtimeSuggestionToggle.toggle()
                 }) {
