--- conflicted
+++ resolved
@@ -44,11 +44,7 @@
 
         let isEnterpriseMode = UserDefaults.shared.value(for: \.codeiumEnterpriseMode)
         var apiServerUrl = "https://server.codeium.com"
-<<<<<<< HEAD
-        if isEnterpriseMode && UserDefaults.shared.value(for: \.codeiumApiUrl) != "" {
-=======
         if isEnterpriseMode, UserDefaults.shared.value(for: \.codeiumApiUrl) != "" {
->>>>>>> 76fbd447
             apiServerUrl = UserDefaults.shared.value(for: \.codeiumApiUrl)
         }
 
