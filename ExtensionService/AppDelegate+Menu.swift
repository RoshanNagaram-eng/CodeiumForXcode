import AppKit
import Foundation
import Preferences
import XcodeInspector

extension AppDelegate {
    fileprivate var statusBarMenuIdentifier: NSUserInterfaceItemIdentifier {
        .init("statusBarMenu")
    }

    fileprivate var xcodeInspectorDebugMenuIdentifier: NSUserInterfaceItemIdentifier {
        .init("xcodeInspectorDebugMenu")
    }

    fileprivate var accessibilityAPIPermissionMenuItemIdentifier: NSUserInterfaceItemIdentifier {
        .init("accessibilitAPIPermissionMenuItem")
    }

    fileprivate var sourceEditorDebugMenu: NSUserInterfaceItemIdentifier {
        .init("sourceEditorDebugMenu")
    }

    @objc func buildStatusBarMenu() {
        let statusBar = NSStatusBar.system
        statusBarItem = statusBar.statusItem(
            withLength: NSStatusItem.squareLength
        )
        statusBarItem.button?.image = NSImage(named: "MenuBarIcon")

        let statusBarMenu = NSMenu(title: "Status Bar Menu")
        statusBarMenu.identifier = statusBarMenuIdentifier
        statusBarItem.menu = statusBarMenu

        let hostAppName = Bundle.main.object(forInfoDictionaryKey: "HOST_APP_NAME") as? String
            ?? "Copilot for Xcode"

        let copilotName = NSMenuItem(
            title: hostAppName,
            action: nil,
            keyEquivalent: ""
        )

        let checkForUpdate = NSMenuItem(
            title: "Check for Updates",
            action: #selector(checkForUpdate),
            keyEquivalent: ""
        )

        let openExtensionManager = NSMenuItem(
            title: "Open Extension Manager",
            action: #selector(openExtensionManager),
            keyEquivalent: ""
        )

        let openCopilotForXcode = NSMenuItem(
            title: "Open \(hostAppName)",
            action: #selector(openCopilotForXcode),
            keyEquivalent: ""
        )

        let openGlobalChat = NSMenuItem(
            title: "Open Chat",
            action: #selector(openGlobalChat),
            keyEquivalent: ""
        )

        let xcodeInspectorDebug = NSMenuItem(
            title: "Xcode Inspector Debug",
            action: nil,
            keyEquivalent: ""
        )

        let xcodeInspectorDebugMenu = NSMenu(title: "Xcode Inspector Debug")
        xcodeInspectorDebugMenu.identifier = xcodeInspectorDebugMenuIdentifier
        xcodeInspectorDebug.submenu = xcodeInspectorDebugMenu
        xcodeInspectorDebug.isHidden = false

        let accessibilityAPIPermission = NSMenuItem(
            title: "Accessibility API Permission: N/A",
            action: nil,
            keyEquivalent: ""
        )
        accessibilityAPIPermission.identifier = accessibilityAPIPermissionMenuItemIdentifier

        let quitItem = NSMenuItem(
            title: "Quit",
            action: #selector(quit),
            keyEquivalent: ""
        )
        quitItem.target = self

        let reactivateObservationsItem = NSMenuItem(
            title: "Reactivate Observations to Xcode",
            action: #selector(reactivateObservationsToXcode),
            keyEquivalent: ""
        )

        reactivateObservationsItem.target = self

        statusBarMenu.addItem(copilotName)
        statusBarMenu.addItem(openCopilotForXcode)
        statusBarMenu.addItem(checkForUpdate)
<<<<<<< HEAD
//        statusBarMenu.addItem(.separator())
//        statusBarMenu.addItem(openGlobalChat)
=======
        statusBarMenu.addItem(openExtensionManager)
        statusBarMenu.addItem(.separator())
        statusBarMenu.addItem(openGlobalChat)
>>>>>>> 56394b71
        statusBarMenu.addItem(.separator())
        statusBarMenu.addItem(xcodeInspectorDebug)
        statusBarMenu.addItem(accessibilityAPIPermission)
        statusBarMenu.addItem(reactivateObservationsItem)
        statusBarMenu.addItem(quitItem)

        statusBarMenu.delegate = self
        xcodeInspectorDebugMenu.delegate = self
    }
}

extension AppDelegate: NSMenuDelegate {
    func menuWillOpen(_ menu: NSMenu) {
        switch menu.identifier {
        case statusBarMenuIdentifier:
            if let xcodeInspectorDebug = menu.items.first(where: { item in
                item.submenu?.identifier == xcodeInspectorDebugMenuIdentifier
            }) {
                xcodeInspectorDebug.isHidden = !UserDefaults.shared
                    .value(for: \.enableXcodeInspectorDebugMenu)
            }

            if let accessibilityAPIPermission = menu.items.first(where: { item in
                item.identifier == accessibilityAPIPermissionMenuItemIdentifier
            }) {
                AXIsProcessTrusted()
                accessibilityAPIPermission.title =
                    "Accessibility API Permission: \(AXIsProcessTrusted() ? "Granted" : "Not Granted")"
            }

        case xcodeInspectorDebugMenuIdentifier:
            let inspector = XcodeInspector.shared
            menu.items.removeAll()
            menu.items
                .append(.text("Active Project: \(inspector.activeProjectRootURL?.path ?? "N/A")"))
            menu.items
                .append(.text("Active Workspace: \(inspector.activeWorkspaceURL?.path ?? "N/A")"))
            menu.items
                .append(.text("Active Document: \(inspector.activeDocumentURL?.path ?? "N/A")"))

            if let focusedWindow = inspector.focusedWindow {
                menu.items.append(.text(
                    "Active Window: \(focusedWindow.uiElement.identifier)"
                ))
            } else {
                menu.items.append(.text("Active Window: N/A"))
            }

            if let focusedElement = inspector.focusedElement {
                menu.items.append(.text(
                    "Focused Element: \(focusedElement.description)"
                ))
            } else {
                menu.items.append(.text("Focused Element: N/A"))
            }

            if let sourceEditor = inspector.focusedEditor {
                let label = sourceEditor.element.description
                menu.items
                    .append(.text("Active Source Editor: \(label.isEmpty ? "Unknown" : label)"))
            } else {
                menu.items.append(.text("Active Source Editor: N/A"))
            }

            menu.items.append(.separator())

            for xcode in inspector.xcodes {
                let item = NSMenuItem(
                    title: "Xcode \(xcode.processIdentifier)",
                    action: nil,
                    keyEquivalent: ""
                )
                menu.addItem(item)
                let xcodeMenu = NSMenu()
                item.submenu = xcodeMenu
                xcodeMenu.items.append(.text("Is Active: \(xcode.isActive)"))
                xcodeMenu.items
                    .append(.text("Active Project: \(xcode.projectRootURL?.path ?? "N/A")"))
                xcodeMenu.items
                    .append(.text("Active Workspace: \(xcode.workspaceURL?.path ?? "N/A")"))
                xcodeMenu.items
                    .append(.text("Active Document: \(xcode.documentURL?.path ?? "N/A")"))

                for (key, workspace) in xcode.realtimeWorkspaces {
                    let workspaceItem = NSMenuItem(
                        title: "Workspace \(key)",
                        action: nil,
                        keyEquivalent: ""
                    )
                    xcodeMenu.items.append(workspaceItem)
                    let workspaceMenu = NSMenu()
                    workspaceItem.submenu = workspaceMenu
                    let tabsItem = NSMenuItem(
                        title: "Tabs",
                        action: nil,
                        keyEquivalent: ""
                    )
                    workspaceMenu.addItem(tabsItem)
                    let tabsMenu = NSMenu()
                    tabsItem.submenu = tabsMenu
                    for tab in workspace.tabs {
                        tabsMenu.addItem(.text(tab))
                    }
                }
            }

            menu.items.append(.separator())

            menu.items.append(NSMenuItem(
                title: "Restart Xcode Inspector",
                action: #selector(restartXcodeInspector),
                keyEquivalent: ""
            ))

        default:
            break
        }
    }
}

import XPCShared

private extension AppDelegate {
    @objc func restartXcodeInspector() {
        Task {
            await XcodeInspector.shared.restart(cleanUp: true)
        }
    }

    @objc func reactivateObservationsToXcode() {
        XcodeInspector.shared.reactivateObservationsToXcode()
    }

    @objc func openExtensionManager() {
        guard let data = try? JSONEncoder().encode(ExtensionServiceRequests.OpenExtensionManager())
        else { return }
        service.handleXPCServiceRequests(
            endpoint: ExtensionServiceRequests.OpenExtensionManager.endpoint,
            requestBody: data,
            reply: { _, _ in }
        )
    }
}

private extension NSMenuItem {
    static func text(_ text: String) -> NSMenuItem {
        let item = NSMenuItem(
            title: text,
            action: nil,
            keyEquivalent: ""
        )
        item.isEnabled = false
        return item
    }
}
<|MERGE_RESOLUTION|>--- conflicted
+++ resolved
@@ -100,14 +100,8 @@
         statusBarMenu.addItem(copilotName)
         statusBarMenu.addItem(openCopilotForXcode)
         statusBarMenu.addItem(checkForUpdate)
-<<<<<<< HEAD
 //        statusBarMenu.addItem(.separator())
 //        statusBarMenu.addItem(openGlobalChat)
-=======
-        statusBarMenu.addItem(openExtensionManager)
-        statusBarMenu.addItem(.separator())
-        statusBarMenu.addItem(openGlobalChat)
->>>>>>> 56394b71
         statusBarMenu.addItem(.separator())
         statusBarMenu.addItem(xcodeInspectorDebug)
         statusBarMenu.addItem(accessibilityAPIPermission)
